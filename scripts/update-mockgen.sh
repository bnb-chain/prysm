--- conflicted
+++ resolved
@@ -23,10 +23,6 @@
     interfaces=${mocks[i]#* };
     echo "generating $file for interfaces: $interfaces";
     GO11MODULE=on mockgen -package=mock -destination="$file" github.com/prysmaticlabs/prysm/proto/prysm/v1alpha1 "$interfaces"
-<<<<<<< HEAD
-    GO11MODULE=on mockgen -package=mock -destination="$file" github.com/prysmaticlabs/prysm/proto/validator/accounts/v2 "$interfaces"
-=======
->>>>>>> 2d10bcf1
     GO11MODULE=on mockgen -package=mock -destination="$file" github.com/prysmaticlabs/prysm/proto/prysm/v2 "$interfaces"
 done
 
