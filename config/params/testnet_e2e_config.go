package params

const (
	altairE2EForkEpoch    = 6
	bellatrixE2EForkEpoch = 8
)

// E2ETestConfig retrieves the configurations made specifically for E2E testing.
//
// WARNING: This config is only for testing, it is not meant for use outside of E2E.
func E2ETestConfig() *BeaconChainConfig {
	e2eConfig := MinimalSpecConfig()
	e2eConfig.DepositContractAddress = "0x4242424242424242424242424242424242424242"
	e2eConfig.Eth1FollowDistance = 8

	// Misc.
	e2eConfig.MinGenesisActiveValidatorCount = 256
	e2eConfig.GenesisDelay = 10 // 10 seconds so E2E has enough time to process deposits and get started.
	e2eConfig.ChurnLimitQuotient = 65536

	// Time parameters.
	e2eConfig.SecondsPerSlot = 10
	e2eConfig.SlotsPerEpoch = 6
	e2eConfig.SqrRootSlotsPerEpoch = 2
	e2eConfig.SecondsPerETH1Block = 2
	e2eConfig.EpochsPerEth1VotingPeriod = 2
	e2eConfig.ShardCommitteePeriod = 4
	e2eConfig.MaxSeedLookahead = 1

	// PoW parameters.
	e2eConfig.DepositChainID = 1337   // Chain ID of eth1 dev net.
	e2eConfig.DepositNetworkID = 1337 // Network ID of eth1 dev net.

	// Fork Parameters.
	e2eConfig.AltairForkEpoch = altairE2EForkEpoch
	e2eConfig.BellatrixForkEpoch = bellatrixE2EForkEpoch

	// Terminal Total Difficulty.
	e2eConfig.TerminalTotalDifficulty = "480"

	// Prysm constants.
	e2eConfig.ConfigName = EndToEndName
	e2eConfig.GenesisForkVersion = []byte{0, 0, 0, 253}
	e2eConfig.AltairForkVersion = []byte{1, 0, 0, 253}
	e2eConfig.BellatrixForkVersion = []byte{2, 0, 0, 253}
	e2eConfig.CapellaForkVersion = []byte{3, 0, 0, 253}
<<<<<<< HEAD
	e2eConfig.ShardingForkVersion = []byte{4, 0, 0, 253}
=======
>>>>>>> 1b2d9173

	e2eConfig.InitializeForkSchedule()
	return e2eConfig
}

func E2EMainnetTestConfig() *BeaconChainConfig {
	e2eConfig := MainnetConfig().Copy()
	e2eConfig.DepositContractAddress = "0x4242424242424242424242424242424242424242"
	e2eConfig.Eth1FollowDistance = 8

	// Misc.
	e2eConfig.MinGenesisActiveValidatorCount = 256
	e2eConfig.GenesisDelay = 25 // 25 seconds so E2E has enough time to process deposits and get started.
	e2eConfig.ChurnLimitQuotient = 65536

	// Time parameters.
	e2eConfig.SecondsPerSlot = 6
	e2eConfig.SqrRootSlotsPerEpoch = 5
	e2eConfig.SecondsPerETH1Block = 2
	e2eConfig.ShardCommitteePeriod = 4

	// PoW parameters.
	e2eConfig.DepositChainID = 1337   // Chain ID of eth1 dev net.
	e2eConfig.DepositNetworkID = 1337 // Network ID of eth1 dev net.

	// Altair Fork Parameters.
	e2eConfig.AltairForkEpoch = altairE2EForkEpoch
	e2eConfig.BellatrixForkEpoch = bellatrixE2EForkEpoch

	// Terminal Total Difficulty.
	e2eConfig.TerminalTotalDifficulty = "480"

	// Prysm constants.
	e2eConfig.ConfigName = EndToEndMainnetName
	e2eConfig.GenesisForkVersion = []byte{0, 0, 0, 254}
	e2eConfig.AltairForkVersion = []byte{1, 0, 0, 254}
	e2eConfig.BellatrixForkVersion = []byte{2, 0, 0, 254}
	e2eConfig.CapellaForkVersion = []byte{3, 0, 0, 254}
<<<<<<< HEAD
	e2eConfig.ShardingForkVersion = []byte{4, 0, 0, 254}
=======
>>>>>>> 1b2d9173

	e2eConfig.InitializeForkSchedule()
	return e2eConfig
}<|MERGE_RESOLUTION|>--- conflicted
+++ resolved
@@ -44,10 +44,6 @@
 	e2eConfig.AltairForkVersion = []byte{1, 0, 0, 253}
 	e2eConfig.BellatrixForkVersion = []byte{2, 0, 0, 253}
 	e2eConfig.CapellaForkVersion = []byte{3, 0, 0, 253}
-<<<<<<< HEAD
-	e2eConfig.ShardingForkVersion = []byte{4, 0, 0, 253}
-=======
->>>>>>> 1b2d9173
 
 	e2eConfig.InitializeForkSchedule()
 	return e2eConfig
@@ -86,10 +82,6 @@
 	e2eConfig.AltairForkVersion = []byte{1, 0, 0, 254}
 	e2eConfig.BellatrixForkVersion = []byte{2, 0, 0, 254}
 	e2eConfig.CapellaForkVersion = []byte{3, 0, 0, 254}
-<<<<<<< HEAD
-	e2eConfig.ShardingForkVersion = []byte{4, 0, 0, 254}
-=======
->>>>>>> 1b2d9173
 
 	e2eConfig.InitializeForkSchedule()
 	return e2eConfig
