package params

import (
	"math"
	"time"

	types "github.com/prysmaticlabs/eth2-types"
	"github.com/prysmaticlabs/prysm/encoding/bytesutil"
)

// MainnetConfig returns the configuration to be used in the main network.
func MainnetConfig() *BeaconChainConfig {
	return mainnetBeaconConfig
}

// UseMainnetConfig for beacon chain services.
func UseMainnetConfig() {
	beaconConfig = MainnetConfig()
}

const (
	// Genesis Fork Epoch for the mainnet config.
	genesisForkEpoch = 0
	// Altair Fork Epoch for mainnet config.
	mainnetAltairForkEpoch = 74240 // Oct 27, 2021, 10:56:23am UTC
	// Placeholder for the merge epoch until it is decided
	mainnetBellatrixForkEpoch = math.MaxUint64
)

var mainnetNetworkConfig = &NetworkConfig{
	GossipMaxSize:                   1 << 20,      // 1 MiB
	GossipMaxSizeBellatrix:          10 * 1 << 20, // 10 MiB
	MaxChunkSize:                    1 << 20,      // 1 MiB
	MaxChunkSizeBellatrix:           10 * 1 << 20, // 10 MiB
	AttestationSubnetCount:          64,
	AttestationPropagationSlotRange: 32,
	MaxRequestBlocks:                1 << 10, // 1024
	TtfbTimeout:                     5 * time.Second,
	RespTimeout:                     10 * time.Second,
	MaximumGossipClockDisparity:     500 * time.Millisecond,
	MessageDomainInvalidSnappy:      [4]byte{00, 00, 00, 00},
	MessageDomainValidSnappy:        [4]byte{01, 00, 00, 00},
	ETH2Key:                         "eth2",
	AttSubnetKey:                    "attnets",
	SyncCommsSubnetKey:              "syncnets",
	MinimumPeersInSubnetSearch:      20,
	ContractDeploymentBlock:         11184524, // Note: contract was deployed in block 11052984 but no transactions were sent until 11184524.
	BootstrapNodes: []string{
		// Teku team's bootnode
		"enr:-KG4QOtcP9X1FbIMOe17QNMKqDxCpm14jcX5tiOE4_TyMrFqbmhPZHK_ZPG2Gxb1GE2xdtodOfx9-cgvNtxnRyHEmC0ghGV0aDKQ9aX9QgAAAAD__________4JpZIJ2NIJpcIQDE8KdiXNlY3AyNTZrMaEDhpehBDbZjM_L9ek699Y7vhUJ-eAdMyQW_Fil522Y0fODdGNwgiMog3VkcIIjKA",
		"enr:-KG4QL-eqFoHy0cI31THvtZjpYUu_Jdw_MO7skQRJxY1g5HTN1A0epPCU6vi0gLGUgrzpU-ygeMSS8ewVxDpKfYmxMMGhGV0aDKQtTA_KgAAAAD__________4JpZIJ2NIJpcIQ2_DUbiXNlY3AyNTZrMaED8GJ2vzUqgL6-KD1xalo1CsmY4X1HaDnyl6Y_WayCo9GDdGNwgiMog3VkcIIjKA",
		// Prylab team's bootnodes
		"enr:-Ku4QImhMc1z8yCiNJ1TyUxdcfNucje3BGwEHzodEZUan8PherEo4sF7pPHPSIB1NNuSg5fZy7qFsjmUKs2ea1Whi0EBh2F0dG5ldHOIAAAAAAAAAACEZXRoMpD1pf1CAAAAAP__________gmlkgnY0gmlwhBLf22SJc2VjcDI1NmsxoQOVphkDqal4QzPMksc5wnpuC3gvSC8AfbFOnZY_On34wIN1ZHCCIyg",
		"enr:-Ku4QP2xDnEtUXIjzJ_DhlCRN9SN99RYQPJL92TMlSv7U5C1YnYLjwOQHgZIUXw6c-BvRg2Yc2QsZxxoS_pPRVe0yK8Bh2F0dG5ldHOIAAAAAAAAAACEZXRoMpD1pf1CAAAAAP__________gmlkgnY0gmlwhBLf22SJc2VjcDI1NmsxoQMeFF5GrS7UZpAH2Ly84aLK-TyvH-dRo0JM1i8yygH50YN1ZHCCJxA",
		"enr:-Ku4QPp9z1W4tAO8Ber_NQierYaOStqhDqQdOPY3bB3jDgkjcbk6YrEnVYIiCBbTxuar3CzS528d2iE7TdJsrL-dEKoBh2F0dG5ldHOIAAAAAAAAAACEZXRoMpD1pf1CAAAAAP__________gmlkgnY0gmlwhBLf22SJc2VjcDI1NmsxoQMw5fqqkw2hHC4F5HZZDPsNmPdB1Gi8JPQK7pRc9XHh-oN1ZHCCKvg",
		// Lighthouse team's bootnodes
		"enr:-Jq4QItoFUuug_n_qbYbU0OY04-np2wT8rUCauOOXNi0H3BWbDj-zbfZb7otA7jZ6flbBpx1LNZK2TDebZ9dEKx84LYBhGV0aDKQtTA_KgEAAAD__________4JpZIJ2NIJpcISsaa0ZiXNlY3AyNTZrMaEDHAD2JKYevx89W0CcFJFiskdcEzkH_Wdv9iW42qLK79ODdWRwgiMo",
		"enr:-Jq4QN_YBsUOqQsty1OGvYv48PMaiEt1AzGD1NkYQHaxZoTyVGqMYXg0K9c0LPNWC9pkXmggApp8nygYLsQwScwAgfgBhGV0aDKQtTA_KgEAAAD__________4JpZIJ2NIJpcISLosQxiXNlY3AyNTZrMaEDBJj7_dLFACaxBfaI8KZTh_SSJUjhyAyfshimvSqo22WDdWRwgiMo",
		// EF bootnodes
		"enr:-Ku4QHqVeJ8PPICcWk1vSn_XcSkjOkNiTg6Fmii5j6vUQgvzMc9L1goFnLKgXqBJspJjIsB91LTOleFmyWWrFVATGngBh2F0dG5ldHOIAAAAAAAAAACEZXRoMpC1MD8qAAAAAP__________gmlkgnY0gmlwhAMRHkWJc2VjcDI1NmsxoQKLVXFOhp2uX6jeT0DvvDpPcU8FWMjQdR4wMuORMhpX24N1ZHCCIyg",
		"enr:-Ku4QG-2_Md3sZIAUebGYT6g0SMskIml77l6yR-M_JXc-UdNHCmHQeOiMLbylPejyJsdAPsTHJyjJB2sYGDLe0dn8uYBh2F0dG5ldHOIAAAAAAAAAACEZXRoMpC1MD8qAAAAAP__________gmlkgnY0gmlwhBLY-NyJc2VjcDI1NmsxoQORcM6e19T1T9gi7jxEZjk_sjVLGFscUNqAY9obgZaxbIN1ZHCCIyg",
		"enr:-Ku4QPn5eVhcoF1opaFEvg1b6JNFD2rqVkHQ8HApOKK61OIcIXD127bKWgAtbwI7pnxx6cDyk_nI88TrZKQaGMZj0q0Bh2F0dG5ldHOIAAAAAAAAAACEZXRoMpC1MD8qAAAAAP__________gmlkgnY0gmlwhDayLMaJc2VjcDI1NmsxoQK2sBOLGcUb4AwuYzFuAVCaNHA-dy24UuEKkeFNgCVCsIN1ZHCCIyg",
		"enr:-Ku4QEWzdnVtXc2Q0ZVigfCGggOVB2Vc1ZCPEc6j21NIFLODSJbvNaef1g4PxhPwl_3kax86YPheFUSLXPRs98vvYsoBh2F0dG5ldHOIAAAAAAAAAACEZXRoMpC1MD8qAAAAAP__________gmlkgnY0gmlwhDZBrP2Jc2VjcDI1NmsxoQM6jr8Rb1ktLEsVcKAPa08wCsKUmvoQ8khiOl_SLozf9IN1ZHCCIyg",
		// Nimbus bootnodes
		"enr:-LK4QA8FfhaAjlb_BXsXxSfiysR7R52Nhi9JBt4F8SPssu8hdE1BXQQEtVDC3qStCW60LSO7hEsVHv5zm8_6Vnjhcn0Bh2F0dG5ldHOIAAAAAAAAAACEZXRoMpC1MD8qAAAAAP__________gmlkgnY0gmlwhAN4aBKJc2VjcDI1NmsxoQJerDhsJ-KxZ8sHySMOCmTO6sHM3iCFQ6VMvLTe948MyYN0Y3CCI4yDdWRwgiOM",
		"enr:-LK4QKWrXTpV9T78hNG6s8AM6IO4XH9kFT91uZtFg1GcsJ6dKovDOr1jtAAFPnS2lvNltkOGA9k29BUN7lFh_sjuc9QBh2F0dG5ldHOIAAAAAAAAAACEZXRoMpC1MD8qAAAAAP__________gmlkgnY0gmlwhANAdd-Jc2VjcDI1NmsxoQLQa6ai7y9PMN5hpLe5HmiJSlYzMuzP7ZhwRiwHvqNXdoN0Y3CCI4yDdWRwgiOM",
	},
}

var mainnetBeaconConfig = &BeaconChainConfig{
	// Constants (Non-configurable)
	FarFutureEpoch:           math.MaxUint64,
	FarFutureSlot:            math.MaxUint64,
	BaseRewardsPerEpoch:      4,
	DepositContractTreeDepth: 32,
	GenesisDelay:             604800, // 1 week.

	// Misc constant.
	TargetCommitteeSize:            128,
	MaxValidatorsPerCommittee:      2048,
	MaxCommitteesPerSlot:           64,
	MinPerEpochChurnLimit:          4,
	ChurnLimitQuotient:             1 << 16,
	ShuffleRoundCount:              90,
	MinGenesisActiveValidatorCount: 16384,
	MinGenesisTime:                 1606824000, // Dec 1, 2020, 12pm UTC.
	TargetAggregatorsPerCommittee:  16,
	HysteresisQuotient:             4,
	HysteresisDownwardMultiplier:   1,
	HysteresisUpwardMultiplier:     5,

	// Gwei value constants.
	MinDepositAmount:          1 * 1e9,
	MaxEffectiveBalance:       32 * 1e9,
	EjectionBalance:           16 * 1e9,
	EffectiveBalanceIncrement: 1 * 1e9,

	// Initial value constants.
	BLSWithdrawalPrefixByte: byte(0),
	ZeroHash:                [32]byte{},

	// Time parameter constants.
	MinAttestationInclusionDelay:     1,
	SecondsPerSlot:                   12,
	SlotsPerEpoch:                    32,
	SqrRootSlotsPerEpoch:             5,
	MinSeedLookahead:                 1,
	MaxSeedLookahead:                 4,
	EpochsPerEth1VotingPeriod:        64,
	SlotsPerHistoricalRoot:           8192,
	MinValidatorWithdrawabilityDelay: 256,
	ShardCommitteePeriod:             256,
	MinEpochsToInactivityPenalty:     4,
	Eth1FollowDistance:               2048,
	SafeSlotsToUpdateJustified:       8,

	// Ethereum PoW parameters.
	DepositChainID:         1, // Chain ID of eth1 mainnet.
	DepositNetworkID:       1, // Network ID of eth1 mainnet.
	DepositContractAddress: "0x00000000219ab540356cBB839Cbe05303d7705Fa",

	// Validator params.
	RandomSubnetsPerValidator:         1 << 0,
	EpochsPerRandomSubnetSubscription: 1 << 8,

	// While eth1 mainnet block times are closer to 13s, we must conform with other clients in
	// order to vote on the correct eth1 blocks.
	//
	// Additional context: https://github.com/ethereum/consensus-specs/issues/2132
	// Bug prompting this change: https://github.com/prysmaticlabs/prysm/issues/7856
	// Future optimization: https://github.com/prysmaticlabs/prysm/issues/7739
	SecondsPerETH1Block: 14,

	// State list length constants.
	EpochsPerHistoricalVector: 65536,
	EpochsPerSlashingsVector:  8192,
	HistoricalRootsLimit:      16777216,
	ValidatorRegistryLimit:    1099511627776,

	// Reward and penalty quotients constants.
	BaseRewardFactor:               64,
	WhistleBlowerRewardQuotient:    512,
	ProposerRewardQuotient:         8,
	InactivityPenaltyQuotient:      67108864,
	MinSlashingPenaltyQuotient:     128,
	ProportionalSlashingMultiplier: 1,

	// Max operations per block constants.
	MaxProposerSlashings: 16,
	MaxAttesterSlashings: 2,
	MaxAttestations:      128,
	MaxDeposits:          16,
	MaxVoluntaryExits:    16,

	// BLS domain values.
	DomainBeaconProposer:              bytesutil.ToBytes4(bytesutil.Bytes4(0)),
	DomainBeaconAttester:              bytesutil.ToBytes4(bytesutil.Bytes4(1)),
	DomainRandao:                      bytesutil.ToBytes4(bytesutil.Bytes4(2)),
	DomainDeposit:                     bytesutil.ToBytes4(bytesutil.Bytes4(3)),
	DomainVoluntaryExit:               bytesutil.ToBytes4(bytesutil.Bytes4(4)),
	DomainSelectionProof:              bytesutil.ToBytes4(bytesutil.Bytes4(5)),
	DomainAggregateAndProof:           bytesutil.ToBytes4(bytesutil.Bytes4(6)),
	DomainSyncCommittee:               bytesutil.ToBytes4(bytesutil.Bytes4(7)),
	DomainSyncCommitteeSelectionProof: bytesutil.ToBytes4(bytesutil.Bytes4(8)),
	DomainContributionAndProof:        bytesutil.ToBytes4(bytesutil.Bytes4(9)),

	// Prysm constants.
	GweiPerEth:                     1000000000,
	BLSSecretKeyLength:             32,
	BLSPubkeyLength:                48,
	DefaultBufferSize:              10000,
	WithdrawalPrivkeyFileName:      "/shardwithdrawalkey",
	ValidatorPrivkeyFileName:       "/validatorprivatekey",
	RPCSyncCheck:                   1,
	EmptySignature:                 [96]byte{},
	DefaultPageSize:                250,
	MaxPeersToSync:                 15,
	SlotsPerArchivedPoint:          2048,
	GenesisCountdownInterval:       time.Minute,
	ConfigName:                     ConfigNames[Mainnet],
	PresetBase:                     "mainnet",
	BeaconStateFieldCount:          21,
	BeaconStateAltairFieldCount:    24,
	BeaconStateBellatrixFieldCount: 25,

	// Slasher related values.
	WeakSubjectivityPeriod:          54000,
	PruneSlasherStoragePeriod:       10,
	SlashingProtectionPruningEpochs: 512,

	// Weak subjectivity values.
	SafetyDecay: 10,

	// Fork related values.
	GenesisForkVersion:          []byte{0, 0, 0, 0},
	AltairForkVersion:           []byte{1, 0, 0, 0},
	AltairForkEpoch:             mainnetAltairForkEpoch,
	BellatrixForkVersion:        []byte{2, 0, 0, 0},
	BellatrixForkEpoch:          math.MaxUint64,
	ShardingForkVersion:         []byte{3, 0, 0, 0},
	ShardingForkEpoch:           math.MaxUint64,
	MinAnchorPowBlockDifficulty: 4294967296,
	ForkVersionSchedule: map[[4]byte]types.Epoch{
		{0, 0, 0, 0}: genesisForkEpoch,
		{1, 0, 0, 0}: mainnetAltairForkEpoch,
		{2, 0, 0, 0}: mainnetBellatrixForkEpoch,
		// Any further forks must be specified here by their epoch number.
	},

	// New values introduced in Altair hard fork 1.
	// Participation flag indices.
	TimelySourceFlagIndex: 0,
	TimelyTargetFlagIndex: 1,
	TimelyHeadFlagIndex:   2,

	// Incentivization weight values.
	TimelySourceWeight: 14,
	TimelyTargetWeight: 26,
	TimelyHeadWeight:   14,
	SyncRewardWeight:   2,
	ProposerWeight:     8,
	WeightDenominator:  64,

	// Validator related values.
	TargetAggregatorsPerSyncSubcommittee: 16,
	SyncCommitteeSubnetCount:             4,

	// Misc values.
	SyncCommitteeSize:            512,
	InactivityScoreBias:          4,
	InactivityScoreRecoveryRate:  16,
	EpochsPerSyncCommitteePeriod: 256,

<<<<<<< HEAD
	// Updated Altair penalty values.
	InactivityPenaltyQuotientAltair:      3 * 1 << 24, //50331648
	MinSlashingPenaltyQuotientAltair:     64,
	ProportionalSlashingMultiplierAltair: 2,

	// Merge.
	TerminalBlockHash:                   [32]byte{},
	MinSlashingPenaltyQuotientMerge:     32,
	ProportionalSlashingMultiplierMerge: 3,
	InactivityPenaltyQuotientMerge:      1 << 24,
=======
	// Updated penalty values.
	InactivityPenaltyQuotientAltair:         3 * 1 << 24, //50331648
	MinSlashingPenaltyQuotientAltair:        64,
	ProportionalSlashingMultiplierAltair:    2,
	MinSlashingPenaltyQuotientBellatrix:     32,
	ProportionalSlashingMultiplierBellatrix: 3,
	InactivityPenaltyQuotientBellatrix:      1 << 24,
>>>>>>> 15485f50

	// Light client
	MinSyncCommitteeParticipants: 1,

	// Bellatrix
	TerminalBlockHashActivationEpoch: math.MaxUint64,
}<|MERGE_RESOLUTION|>--- conflicted
+++ resolved
@@ -231,18 +231,6 @@
 	InactivityScoreRecoveryRate:  16,
 	EpochsPerSyncCommitteePeriod: 256,
 
-<<<<<<< HEAD
-	// Updated Altair penalty values.
-	InactivityPenaltyQuotientAltair:      3 * 1 << 24, //50331648
-	MinSlashingPenaltyQuotientAltair:     64,
-	ProportionalSlashingMultiplierAltair: 2,
-
-	// Merge.
-	TerminalBlockHash:                   [32]byte{},
-	MinSlashingPenaltyQuotientMerge:     32,
-	ProportionalSlashingMultiplierMerge: 3,
-	InactivityPenaltyQuotientMerge:      1 << 24,
-=======
 	// Updated penalty values.
 	InactivityPenaltyQuotientAltair:         3 * 1 << 24, //50331648
 	MinSlashingPenaltyQuotientAltair:        64,
@@ -250,7 +238,7 @@
 	MinSlashingPenaltyQuotientBellatrix:     32,
 	ProportionalSlashingMultiplierBellatrix: 3,
 	InactivityPenaltyQuotientBellatrix:      1 << 24,
->>>>>>> 15485f50
+	TerminalBlockHash:                   [32]byte{},
 
 	// Light client
 	MinSyncCommitteeParticipants: 1,
