package flags

import (
	"github.com/prysmaticlabs/prysm/v3/cmd"
	"github.com/urfave/cli/v2"
)

// GlobalFlags specifies all the global flags for the
// beacon node.
type GlobalFlags struct {
	SubscribeToAllSubnets      bool
	MinimumSyncPeers           int
	MinimumPeersPerSubnet      int
	BlockBatchLimit            int
	BlockBatchLimitBurstFactor int
	BlobsTransferRate          int
	BlobsTransferRateThresh    int
}

var globalConfig *GlobalFlags

// Get retrieves the global config.
func Get() *GlobalFlags {
	if globalConfig == nil {
		return &GlobalFlags{}
	}
	return globalConfig
}

// Init sets the global config equal to the config that is passed in.
func Init(c *GlobalFlags) {
	globalConfig = c
}

// ConfigureGlobalFlags initializes the global config.
// based on the provided cli context.
func ConfigureGlobalFlags(ctx *cli.Context) {
	cfg := &GlobalFlags{}
	if ctx.Bool(SubscribeToAllSubnets.Name) {
		log.Warn("Subscribing to All Attestation Subnets")
		cfg.SubscribeToAllSubnets = true
	}
<<<<<<< HEAD
	cfg.DisableDiscv5 = ctx.Bool(DisableDiscv5.Name)
	// TODO(EIP-4844): assert BlockBatchLimit < MAX_REQUEST_BLOBS_SIDECARS (128) as initial-sync uses this same config for sidecar fetch
=======
>>>>>>> b787fd87
	cfg.BlockBatchLimit = ctx.Int(BlockBatchLimit.Name)
	cfg.BlockBatchLimitBurstFactor = ctx.Int(BlockBatchLimitBurstFactor.Name)
	cfg.BlobsTransferRate = ctx.Int(BlobsTransferRate.Name)
	cfg.BlobsTransferRateThresh = ctx.Int(BlobsTransferRateThresh.Name)
	cfg.MinimumPeersPerSubnet = ctx.Int(MinPeersPerSubnet.Name)
	configureMinimumPeers(ctx, cfg)

	Init(cfg)
}

func configureMinimumPeers(ctx *cli.Context, cfg *GlobalFlags) {
	cfg.MinimumSyncPeers = ctx.Int(MinSyncPeers.Name)
	maxPeers := ctx.Int(cmd.P2PMaxPeers.Name)
	if cfg.MinimumSyncPeers > maxPeers {
		log.Warnf("Changing Minimum Sync Peers to %d", maxPeers)
		cfg.MinimumSyncPeers = maxPeers
	}
}<|MERGE_RESOLUTION|>--- conflicted
+++ resolved
@@ -40,11 +40,7 @@
 		log.Warn("Subscribing to All Attestation Subnets")
 		cfg.SubscribeToAllSubnets = true
 	}
-<<<<<<< HEAD
-	cfg.DisableDiscv5 = ctx.Bool(DisableDiscv5.Name)
 	// TODO(EIP-4844): assert BlockBatchLimit < MAX_REQUEST_BLOBS_SIDECARS (128) as initial-sync uses this same config for sidecar fetch
-=======
->>>>>>> b787fd87
 	cfg.BlockBatchLimit = ctx.Int(BlockBatchLimit.Name)
 	cfg.BlockBatchLimitBurstFactor = ctx.Int(BlockBatchLimitBurstFactor.Name)
 	cfg.BlobsTransferRate = ctx.Int(BlobsTransferRate.Name)
