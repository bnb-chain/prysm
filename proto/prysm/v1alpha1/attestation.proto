// Copyright 2020 Prysmatic Labs.
//
// Licensed under the Apache License, Version 2.0 (the "License");
// you may not use this file except in compliance with the License.
// You may obtain a copy of the License at
//
//     http://www.apache.org/licenses/LICENSE-2.0
//
// Unless required by applicable law or agreed to in writing, software
// distributed under the License is distributed on an "AS IS" BASIS,
// WITHOUT WARRANTIES OR CONDITIONS OF ANY KIND, either express or implied.
// See the License for the specific language governing permissions and
// limitations under the License.
syntax = "proto3";

package ethereum.eth.v1alpha1;

import "proto/eth/ext/options.proto";

option csharp_namespace = "Ethereum.Eth.v1alpha1";
option go_package = "github.com/prysmaticlabs/prysm/v5/proto/prysm/v1alpha1;eth";
option java_multiple_files = true;
option java_outer_classname = "AttestationProto";
option java_package = "org.ethereum.eth.v1alpha1";
option php_namespace = "Ethereum\\Eth\\v1alpha1";

message Attestation {
    // A bitfield representation of validator indices that have voted exactly
    // the same vote and have been aggregated into this attestation.
    bytes aggregation_bits = 1 [(ethereum.eth.ext.ssz_max) = "2048", (ethereum.eth.ext.cast_type) = "github.com/prysmaticlabs/go-bitfield.Bitlist"];

    AttestationData data = 2;

    // 96 byte BLS aggregate signature.
    bytes signature = 3 [(ethereum.eth.ext.ssz_size) = "96"];
}

message AttestationElectra {
    // A bitfield representation of validator indices that have voted exactly
    // the same vote and have been aggregated into this attestation.
    bytes aggregation_bits = 1 [(ethereum.eth.ext.ssz_max) = "max_attesting_indices.size", (ethereum.eth.ext.cast_type) = "github.com/prysmaticlabs/go-bitfield.Bitlist"];

    AttestationData data = 2;

    // TODO: doc
<<<<<<< HEAD
    bytes committee_bits = 4 [(ethereum.eth.ext.ssz_max) = "max_committees_per_slot.size", (ethereum.eth.ext.cast_type) = "github.com/prysmaticlabs/go-bitfield.Bitlist"];
=======
    bytes committee_bits = 4 [(ethereum.eth.ext.ssz_size) = "committee_bits.size", (ethereum.eth.ext.cast_type) = "committee_bits.type"];
>>>>>>> ba43e2e4

    // 96 byte BLS aggregate signature.
    bytes signature = 3 [(ethereum.eth.ext.ssz_size) = "96"];
}

message AggregateAttestationAndProof {
    // The aggregator index that submitted this aggregated attestation and proof.
    uint64 aggregator_index = 1  [(ethereum.eth.ext.cast_type) = "github.com/prysmaticlabs/prysm/v5/consensus-types/primitives.ValidatorIndex"];

    // The aggregated attestation that was submitted.
    Attestation aggregate = 3;

    // 96 byte selection proof signed by the aggregator, which is the signature of the slot to aggregate.
    bytes selection_proof = 2 [(ethereum.eth.ext.ssz_size) = "96"];
}

message AggregateAttestationAndProofElectra {
    // The aggregator index that submitted this aggregated attestation and proof.
    uint64 aggregator_index = 1  [(ethereum.eth.ext.cast_type) = "github.com/prysmaticlabs/prysm/v5/consensus-types/primitives.ValidatorIndex"];

    // The aggregated attestation that was submitted.
    AttestationElectra aggregate = 3;

    // 96 byte selection proof signed by the aggregator, which is the signature of the slot to aggregate.
    bytes selection_proof = 2 [(ethereum.eth.ext.ssz_size) = "96"];
}

message SignedAggregateAttestationAndProof {
    // The aggregated attestation and selection proof itself.
    AggregateAttestationAndProof message = 1;

    // 96 byte BLS aggregate signature signed by the aggregator over the message.
    bytes signature = 2 [(ethereum.eth.ext.ssz_size) = "96"];
}

message SignedAggregateAttestationAndProofElectra {
    // The aggregated attestation and selection proof itself.
    AggregateAttestationAndProofElectra message = 1;

    // 96 byte BLS aggregate signature signed by the aggregator over the message.
    bytes signature = 2 [(ethereum.eth.ext.ssz_size) = "96"];
}

message AttestationData {
    // Attestation data includes information on Casper the Friendly Finality Gadget's votes
    // See: https://arxiv.org/pdf/1710.09437.pdf

    // Slot of the attestation attesting for.
    uint64 slot = 1 [(ethereum.eth.ext.cast_type) = "github.com/prysmaticlabs/prysm/v5/consensus-types/primitives.Slot"];

    // The committee index that submitted this attestation.
    uint64 committee_index = 2  [(ethereum.eth.ext.cast_type) = "github.com/prysmaticlabs/prysm/v5/consensus-types/primitives.CommitteeIndex"];

    // 32 byte root of the LMD GHOST block vote.
    bytes beacon_block_root = 3 [(ethereum.eth.ext.ssz_size) = "32"];

    // The most recent justified checkpoint in the beacon state
    Checkpoint source = 4;

    // The checkpoint attempting to be justified for the current epoch and its epoch boundary block
    Checkpoint target = 5;
}

message Checkpoint {
    // A checkpoint is every epoch's first slot. The goal of Casper FFG
    // is to link the check points together for justification and finalization.

    // Epoch the checkpoint references.
    uint64 epoch = 1 [(ethereum.eth.ext.cast_type) = "github.com/prysmaticlabs/prysm/v5/consensus-types/primitives.Epoch"];

    // Block root of the checkpoint references.
    bytes root = 2 [(ethereum.eth.ext.ssz_size) = "32"];
}<|MERGE_RESOLUTION|>--- conflicted
+++ resolved
@@ -43,11 +43,7 @@
     AttestationData data = 2;
 
     // TODO: doc
-<<<<<<< HEAD
-    bytes committee_bits = 4 [(ethereum.eth.ext.ssz_max) = "max_committees_per_slot.size", (ethereum.eth.ext.cast_type) = "github.com/prysmaticlabs/go-bitfield.Bitlist"];
-=======
     bytes committee_bits = 4 [(ethereum.eth.ext.ssz_size) = "committee_bits.size", (ethereum.eth.ext.cast_type) = "committee_bits.type"];
->>>>>>> ba43e2e4
 
     // 96 byte BLS aggregate signature.
     bytes signature = 3 [(ethereum.eth.ext.ssz_size) = "96"];
