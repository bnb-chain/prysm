// Copyright 2020 Prysmatic Labs.
//
// Licensed under the Apache License, Version 2.0 (the "License");
// you may not use this file except in compliance with the License.
// You may obtain a copy of the License at
//
//     http://www.apache.org/licenses/LICENSE-2.0
//
// Unless required by applicable law or agreed to in writing, software
// distributed under the License is distributed on an "AS IS" BASIS,
// WITHOUT WARRANTIES OR CONDITIONS OF ANY KIND, either express or implied.
// See the License for the specific language governing permissions and
// limitations under the License.
syntax = "proto3";

package ethereum.eth.v1alpha1;

import "proto/eth/ext/options.proto";
import "proto/prysm/v1alpha1/attestation.proto";
import "proto/engine/v1/execution_engine.proto";

option csharp_namespace = "Ethereum.Eth.v1alpha1";
option go_package = "github.com/prysmaticlabs/prysm/proto/prysm/v1alpha1;eth";
option java_multiple_files = true;
option java_outer_classname = "BeaconBlockProto";
option java_package = "org.ethereum.eth.v1alpha1";
option php_namespace = "Ethereum\\Eth\\v1alpha1";

message GenericSignedBeaconBlock {
    oneof block {
        // Representing a signed, phase 0 beacon block.
        SignedBeaconBlock phase0 = 1;

        // Representing a signed, post-Altair fork beacon block.
        SignedBeaconBlockAltair altair = 2;

        // Representing a signed, post-Bellatrix fork beacon block.
        SignedBeaconBlockBellatrix bellatrix = 3;

        // Representing a signed, post-Bellatrix fork blinded beacon block.
        SignedBlindedBeaconBlockBellatrix blinded_bellatrix = 4;

        // Representing a signed, eip4844 compatible fork beacon block and blob.
        SignedBeaconBlockWithBlobKZGsAndBlobsSidecar eip4844 = 5;
    }
}

message GenericBeaconBlock {
    oneof block {
        // Representing a phase 0 beacon block.
        BeaconBlock phase0 = 1;

        // Representing a post-Altair fork beacon block.
        BeaconBlockAltair altair = 2;

        // Representing a post-Bellatrix fork beacon block.
        BeaconBlockBellatrix bellatrix = 3;

        // Representing a post-Bellatrix fork blinded beacon block.
        BlindedBeaconBlockBellatrix blinded_bellatrix = 4;

        // Representing an eip4844 fork beacon block and blob.
        BeaconBlockWithBlobKZGsAndBlobsSidecar eip4844 = 5;
    }
}

// The Ethereum consensus beacon block. The message does not contain a validator signature.
message BeaconBlock {
    // Beacon chain slot that this block represents.
    uint64 slot = 1 [(ethereum.eth.ext.cast_type) = "github.com/prysmaticlabs/prysm/consensus-types/primitives.Slot"];

    // Validator index of the validator that proposed the block header.
    uint64 proposer_index = 2 [(ethereum.eth.ext.cast_type) = "github.com/prysmaticlabs/prysm/consensus-types/primitives.ValidatorIndex"];

    // 32 byte root of the parent block.
    bytes parent_root = 3 [(ethereum.eth.ext.ssz_size) = "32"];

    // 32 byte root of the resulting state after processing this block.
    bytes state_root = 4 [(ethereum.eth.ext.ssz_size) = "32"];

    // The block body itself.
    BeaconBlockBody body = 5;
}

// The signed version of beacon block.
message SignedBeaconBlock {
    // The unsigned beacon block itself.
    BeaconBlock block = 1;

    // 96 byte BLS signature from the validator that produced this block.
    bytes signature = 2 [(ethereum.eth.ext.ssz_size) = "96"];
}

// The unsigned version of a (HF1) beacon block. The message does not contain a validator signature.
message BeaconBlockAltair {
    // Beacon chain slot that this block represents.
    uint64 slot = 1 [(ethereum.eth.ext.cast_type) = "github.com/prysmaticlabs/prysm/consensus-types/primitives.Slot"];

    // Validator index of the validator that proposed the block header.
    uint64 proposer_index = 2 [(ethereum.eth.ext.cast_type) = "github.com/prysmaticlabs/prysm/consensus-types/primitives.ValidatorIndex"];

    // 32 byte root of the parent block.
    bytes parent_root = 3 [(ethereum.eth.ext.ssz_size) = "32"];

    // 32 byte root of the resulting state after processing this block.
    bytes state_root = 4 [(ethereum.eth.ext.ssz_size) = "32"];

    // The  beacon block body.
    BeaconBlockBodyAltair body = 5;
}

// The signed version of a (HF1) beacon block.
message SignedBeaconBlockAltair {
    // The unsigned beacon block itself.
    BeaconBlockAltair block = 1;

    // 96 byte BLS signature from the validator that produced this block.
    bytes signature = 2 [(ethereum.eth.ext.ssz_size) = "96"];
}

// The block body of an Ethereum consensus beacon block.
message BeaconBlockBody {
    // The validators RANDAO reveal 96 byte value.
    bytes randao_reveal = 1 [(ethereum.eth.ext.ssz_size) = "96"];

    // A reference to the Ethereum 1.x chain.
    Eth1Data eth1_data = 2;

    // 32 byte field of arbitrary data. This field may contain any data and
    // is not used for anything other than a fun message.
    bytes graffiti = 3 [(ethereum.eth.ext.ssz_size) = "32"];

    // Block operations
    // Refer to spec constants at https://github.com/ethereum/consensus-specs/blob/dev/specs/core/0_beacon-chain.md#max-operations-per-block

    // At most MAX_PROPOSER_SLASHINGS.
    repeated ProposerSlashing proposer_slashings = 4 [(ethereum.eth.ext.ssz_max) = "16"];

    // At most MAX_ATTESTER_SLASHINGS.
    repeated AttesterSlashing attester_slashings = 5 [(ethereum.eth.ext.ssz_max) = "2"];

    // At most MAX_ATTESTATIONS.
    repeated Attestation attestations = 6 [(ethereum.eth.ext.ssz_max) = "128"];

    // At most MAX_DEPOSITS.
    repeated Deposit deposits = 7 [(ethereum.eth.ext.ssz_max) = "16"];

    // At most MAX_VOLUNTARY_EXITS.
    repeated SignedVoluntaryExit voluntary_exits = 8 [(ethereum.eth.ext.ssz_max) = "16"];
}


// The block body of an (HF1) beacon block.
// The new addition for  is SyncAggregate for light client support.
message BeaconBlockBodyAltair {
    // The validators RANDAO reveal 96 byte value.
    bytes randao_reveal = 1 [(ethereum.eth.ext.ssz_size) = "96"];

    // A reference to the Ethereum 1.x chain.
    Eth1Data eth1_data = 2;

    // 32 byte field of arbitrary data. This field may contain any data and
    // is not used for anything other than a fun message.
    bytes graffiti = 3 [(ethereum.eth.ext.ssz_size) = "32"];

    // Block operations
    // Refer to spec constants at https://github.com/ethereum/consensus-specs/blob/dev/specs/core/0_beacon-chain.md#max-operations-per-block

    // At most MAX_PROPOSER_SLASHINGS.
    repeated ProposerSlashing proposer_slashings = 4 [(ethereum.eth.ext.ssz_max) = "16"];

    // At most MAX_ATTESTER_SLASHINGS.
    repeated AttesterSlashing attester_slashings = 5 [(ethereum.eth.ext.ssz_max) = "2"];

    // At most MAX_ATTESTATIONS.
    repeated Attestation attestations = 6 [(ethereum.eth.ext.ssz_max) = "128"];

    // At most MAX_DEPOSITS.
    repeated Deposit deposits = 7 [(ethereum.eth.ext.ssz_max) = "16"];

    // At most MAX_VOLUNTARY_EXITS.
    repeated SignedVoluntaryExit voluntary_exits = 8 [(ethereum.eth.ext.ssz_max) = "16"];

    // Sync aggregate object to track sync committee votes for light client support. [New in ]
    SyncAggregate sync_aggregate = 9;
}

// Proposer slashings are proofs that a slashable offense has been committed by
// proposing two conflicting blocks from the same validator.
message ProposerSlashing {
    // First conflicting signed block header.
    SignedBeaconBlockHeader header_1 = 2;

    // Second conflicting signed block header.
    SignedBeaconBlockHeader header_2 = 3;
}

// Attestor slashings are proofs that a slashable offense has been committed by
// attestating to two conflicting pieces of information by the same validator.
message AttesterSlashing {
    // First conflicting attestation.
    IndexedAttestation attestation_1 = 1;

    // Second conflicting attestation.
    IndexedAttestation attestation_2 = 2;
}

// Deposit into the Ethereum consensus from the Ethereum 1.x deposit contract.
message Deposit {
    // DepositData that is encoded into a deposit signature.
    message Data {
        // 48 byte BLS public key of the validator.
        bytes public_key = 1 [(ethereum.eth.ext.ssz_size) = "48", (ethereum.eth.ext.spec_name) = "pubkey"];

        // A 32 byte hash of the withdrawal address public key.
        bytes withdrawal_credentials = 2 [(ethereum.eth.ext.ssz_size) = "32"];

        // Deposit amount in gwei.
        uint64 amount = 3;

        // 96 byte signature from the validators public key.
        bytes signature = 4 [(ethereum.eth.ext.ssz_size) = "96"];
    }
    // 32 byte roots in the deposit tree branch.
    repeated bytes proof = 1 [(ethereum.eth.ext.ssz_size) = "33,32"];

    Data data = 2;
}

// A message that represents a validator signaling that they want to voluntarily
// withdraw from the active validator set. The message does not contain a
// validator signature.
message VoluntaryExit {
    // The epoch on when exit request becomes valid.
    uint64 epoch = 1 [(ethereum.eth.ext.cast_type) = "github.com/prysmaticlabs/prysm/consensus-types/primitives.Epoch"];

    // Index of the exiting validator.
    uint64 validator_index = 2 [(ethereum.eth.ext.cast_type) = "github.com/prysmaticlabs/prysm/consensus-types/primitives.ValidatorIndex"];
}

// The signed version of voluntary exit.
message SignedVoluntaryExit {
    // The unsigned voluntary exit itself.
    VoluntaryExit exit = 1;

    // Validator's 96 byte signature
    bytes signature = 2 [(ethereum.eth.ext.ssz_size) = "96"];
}

// Eth1Data represents references to the Ethereum 1.x deposit contract.
message Eth1Data {
    // The 32 byte deposit tree root for the last deposit included in this
    // block.
    bytes deposit_root = 1 [(ethereum.eth.ext.ssz_size) = "32"];

    // The total number of deposits included in the beacon chain since genesis
    // including the deposits in this block.
    uint64 deposit_count = 2;

    // The 32 byte block hash of the Ethereum 1.x block considered for deposit
    // inclusion.
    bytes block_hash = 3 [(ethereum.eth.ext.ssz_size) = "32"];
}

// A beacon block header is essentially a beacon block with only a reference to
// the beacon body as a 32 byte merkle tree root. This type of message is more
// lightweight than a full beacon block. The message does not contain
// a validator signature.
message BeaconBlockHeader {
    // Beacon chain slot that this block represents.
    uint64 slot = 1 [(ethereum.eth.ext.cast_type) = "github.com/prysmaticlabs/prysm/consensus-types/primitives.Slot"];

    // Validator index of the validator that proposed the block header.
    uint64 proposer_index = 2 [(ethereum.eth.ext.cast_type) = "github.com/prysmaticlabs/prysm/consensus-types/primitives.ValidatorIndex"];

    // 32 byte merkle tree root of the parent ssz encoded block.
    bytes parent_root = 3 [(ethereum.eth.ext.ssz_size) = "32"];

    // 32 byte merkle tree root of the resulting ssz encoded state after processing this block.
    bytes state_root = 4 [(ethereum.eth.ext.ssz_size) = "32"];

    // 32 byte merkle tree root of the ssz encoded block body.
    bytes body_root = 5 [(ethereum.eth.ext.ssz_size) = "32"];
}

message SignedBeaconBlockHeader {
    // The unsigned beacon block header itself.
    BeaconBlockHeader header = 1;

    // 96 byte BLS signature from the validator that produced this block header.
    bytes signature = 2 [(ethereum.eth.ext.ssz_size) = "96"];
}

message IndexedAttestation {
    repeated uint64 attesting_indices = 1 [(ethereum.eth.ext.ssz_max) = "2048"];

    AttestationData data = 2;

    // 96 bytes aggregate signature.
    bytes signature = 3 [(ethereum.eth.ext.ssz_size) = "96"];
}

// The sync aggregate object for the beacon chain to track sync committee votes and to
// support light client infra.
message SyncAggregate {
    // Sync committee bits as Bitvector to track votes.
    bytes sync_committee_bits = 1 [(ethereum.eth.ext.ssz_size) = "sync_committee_bytes.size", (ethereum.eth.ext.cast_type) = "sync_committee_bits.type"];

    // BLS aggregated signature of the sync committee for the ones that voted.
    bytes sync_committee_signature = 2 [(ethereum.eth.ext.ssz_size) = "96"];
}

message SignedBeaconBlockBellatrix {
    // The unsigned beacon block itself.
    BeaconBlockBellatrix block = 1;

    // 96 byte BLS signature from the validator that produced this block.
    bytes signature = 2 [(ethereum.eth.ext.ssz_size) = "96"];
}

message BeaconBlockBellatrix {
    // Beacon chain slot that this block represents.
    uint64 slot = 1 [(ethereum.eth.ext.cast_type) = "github.com/prysmaticlabs/prysm/consensus-types/primitives.Slot"];

    // Validator index of the validator that proposed the block header.
    uint64 proposer_index = 2 [(ethereum.eth.ext.cast_type) = "github.com/prysmaticlabs/prysm/consensus-types/primitives.ValidatorIndex"];

    // 32 byte root of the parent block.
    bytes parent_root = 3 [(ethereum.eth.ext.ssz_size) = "32"];

    // 32 byte root of the resulting state after processing this block.
    bytes state_root = 4 [(ethereum.eth.ext.ssz_size) = "32"];

    // The beacon block body.
    BeaconBlockBodyBellatrix body = 5;
}

message BeaconBlockBodyBellatrix {
    // The validators RANDAO reveal 96 byte value.
    bytes randao_reveal = 1 [(ethereum.eth.ext.ssz_size) = "96"];

    // A reference to the Ethereum 1.x chain.
    Eth1Data eth1_data = 2;

    // 32 byte field of arbitrary data. This field may contain any data and
    // is not used for anything other than a fun message.
    bytes graffiti = 3 [(ethereum.eth.ext.ssz_size) = "32"];

    // Block operations
    // Refer to spec constants at https://github.com/ethereum/consensus-specs/blob/dev/specs/core/0_beacon-chain.md#max-operations-per-block

    // At most MAX_PROPOSER_SLASHINGS.
    repeated ProposerSlashing proposer_slashings = 4 [(ethereum.eth.ext.ssz_max) = "16"];

    // At most MAX_ATTESTER_SLASHINGS.
    repeated AttesterSlashing attester_slashings = 5 [(ethereum.eth.ext.ssz_max) = "2"];

    // At most MAX_ATTESTATIONS.
    repeated Attestation attestations = 6 [(ethereum.eth.ext.ssz_max) = "128"];

    // At most MAX_DEPOSITS.
    repeated Deposit deposits = 7 [(ethereum.eth.ext.ssz_max) = "16"];

    // At most MAX_VOLUNTARY_EXITS.
    repeated SignedVoluntaryExit voluntary_exits = 8 [(ethereum.eth.ext.ssz_max) = "16"];

    // Sync aggregate object for the beacon chain to track sync committee votes. New in Altair network upgrade.
    SyncAggregate sync_aggregate = 9;

    // Execution payload from the execution chain. New in Bellatrix network upgrade.
    ethereum.engine.v1.ExecutionPayload execution_payload = 10;
}

message SignedBlindedBeaconBlockBellatrix {
    // The unsigned blinded beacon block itself.
    BlindedBeaconBlockBellatrix block = 1;

    // 96 byte BLS signature from the validator that produced this blinded block.
    bytes signature = 2 [(ethereum.eth.ext.ssz_size) = "96"];
}

message BlindedBeaconBlockBellatrix {
    // Beacon chain slot that this blinded block represents.
    uint64 slot = 1 [(ethereum.eth.ext.cast_type) = "github.com/prysmaticlabs/prysm/consensus-types/primitives.Slot"];

    // Validator index of the validator that proposed the block header.
    uint64 proposer_index = 2 [(ethereum.eth.ext.cast_type) = "github.com/prysmaticlabs/prysm/consensus-types/primitives.ValidatorIndex"];

    // 32 byte root of the parent block.
    bytes parent_root = 3 [(ethereum.eth.ext.ssz_size) = "32"];

    // 32 byte root of the resulting state after processing this blinded block.
    bytes state_root = 4 [(ethereum.eth.ext.ssz_size) = "32"];

    // The blinded beacon block body.
    BlindedBeaconBlockBodyBellatrix body = 5;
}

message BlindedBeaconBlockBodyBellatrix {
    // The validators RANDAO reveal 96 byte value.
    bytes randao_reveal = 1 [(ethereum.eth.ext.ssz_size) = "96"];

    // A reference to the Ethereum 1.x chain.
    Eth1Data eth1_data = 2;

    // 32 byte field of arbitrary data. This field may contain any data and
    // is not used for anything other than a fun message.
    bytes graffiti = 3 [(ethereum.eth.ext.ssz_size) = "32"];

    // At most MAX_PROPOSER_SLASHINGS.
    repeated ProposerSlashing proposer_slashings = 4 [(ethereum.eth.ext.ssz_max) = "16"];

    // At most MAX_ATTESTER_SLASHINGS.
    repeated AttesterSlashing attester_slashings = 5 [(ethereum.eth.ext.ssz_max) = "2"];

    // At most MAX_ATTESTATIONS.
    repeated Attestation attestations = 6 [(ethereum.eth.ext.ssz_max) = "128"];

    // At most MAX_DEPOSITS.
    repeated Deposit deposits = 7 [(ethereum.eth.ext.ssz_max) = "16"];

    // At most MAX_VOLUNTARY_EXITS.
    repeated SignedVoluntaryExit voluntary_exits = 8 [(ethereum.eth.ext.ssz_max) = "16"];

    // Sync aggregate object for the beacon chain to track sync committee votes. New in Altair network upgrade.
    SyncAggregate sync_aggregate = 9;

    // Execution payload header from the execution chain. New in Bellatrix network upgrade to accommodate MEV interaction.
    ExecutionPayloadHeader execution_payload_header = 10;
}

message ExecutionPayloadHeader {
    bytes parent_hash = 1 [(ethereum.eth.ext.ssz_size) = "32"];
    bytes fee_recipient = 2 [(ethereum.eth.ext.ssz_size) = "20"];
    bytes state_root = 3 [(ethereum.eth.ext.ssz_size) = "32"];
    bytes receipts_root = 4 [(ethereum.eth.ext.ssz_size) = "32"];
    bytes logs_bloom = 5 [(ethereum.eth.ext.ssz_size) = "256"];
    bytes prev_randao = 6 [(ethereum.eth.ext.ssz_size) = "32"];
    uint64 block_number = 7;
    uint64 gas_limit = 8;
    uint64 gas_used = 9;
    uint64 timestamp = 10;
    bytes extra_data = 11 [(ethereum.eth.ext.ssz_max) = "32"];
    bytes base_fee_per_gas = 12 [(ethereum.eth.ext.ssz_size) = "32"];
    bytes block_hash = 13 [(ethereum.eth.ext.ssz_size) = "32"];
    bytes transactions_root = 14 [(ethereum.eth.ext.ssz_size) = "32"];
}

<<<<<<< HEAD
message SignedBeaconBlockWithBlobKZGs {
    BeaconBlockWithBlobKZGs block = 1;
    bytes signature = 2 [(ethereum.eth.ext.ssz_size) = "96"];
}

message BeaconBlockWithBlobKZGs {
    uint64 slot = 1 [(ethereum.eth.ext.cast_type) = "github.com/prysmaticlabs/prysm/consensus-types/primitives.Slot"];
    uint64 proposer_index = 2 [(ethereum.eth.ext.cast_type) = "github.com/prysmaticlabs/prysm/consensus-types/primitives.ValidatorIndex"];
    bytes parent_root = 3 [(ethereum.eth.ext.ssz_size) = "32"];
    bytes state_root = 4 [(ethereum.eth.ext.ssz_size) = "32"];
    BeaconBlockBodyWithBlobKZGs body = 5;
}

message BeaconBlockBodyWithBlobKZGs {
    bytes randao_reveal = 1 [(ethereum.eth.ext.ssz_size) = "96"];
    Eth1Data eth1_data = 2;
    bytes graffiti = 3 [(ethereum.eth.ext.ssz_size) = "32"];
    repeated ProposerSlashing proposer_slashings = 4 [(ethereum.eth.ext.ssz_max) = "16"];
    repeated AttesterSlashing attester_slashings = 5 [(ethereum.eth.ext.ssz_max) = "2"];
    repeated Attestation attestations = 6 [(ethereum.eth.ext.ssz_max) = "128"];
    repeated Deposit deposits = 7 [(ethereum.eth.ext.ssz_max) = "16"];
    repeated SignedVoluntaryExit voluntary_exits = 8 [(ethereum.eth.ext.ssz_max) = "16"];
    SyncAggregate sync_aggregate = 9;
    ethereum.engine.v1.ExecutionPayload execution_payload = 10;
    repeated bytes blob_kzgs = 11 [(ethereum.eth.ext.ssz_size) = "?,48", (ethereum.eth.ext.ssz_max)  = "16"];
}

message BlobsSidecar {
    bytes beacon_block_root = 1 [(ethereum.eth.ext.ssz_size) = "32"];
    uint64 beacon_block_slot = 2 [(ethereum.eth.ext.cast_type) = "github.com/prysmaticlabs/prysm/consensus-types/primitives.Slot"];
    repeated ethereum.engine.v1.Blob blobs = 3 [(ethereum.eth.ext.ssz_max)  = "16"];
}

message SignedBlobsSidecar {
    BlobsSidecar message = 1;
    bytes signature = 2 [(ethereum.eth.ext.ssz_size) = "96"];
}

message BeaconBlockWithBlobKZGsAndBlobsSidecar {
    BeaconBlockWithBlobKZGs block = 1;
    BlobsSidecar sidecar = 2;
}

message SignedBeaconBlockWithBlobKZGsAndBlobsSidecar {
    SignedBeaconBlockWithBlobKZGs block = 1;
    SignedBlobsSidecar sidecar = 2;
=======
message ValidatorRegistrationV1 {
    bytes fee_recipient         = 1 [(ethereum.eth.ext.ssz_size) = "20"];
    uint64 gas_limit             = 2;
    uint64 timestamp            = 3;
    bytes pubkey      = 4 [(ethereum.eth.ext.ssz_size) = "48"];
}

message SignedValidatorRegistrationV1 {
    ValidatorRegistrationV1 message         = 1 ;
    bytes signature      = 2 [(ethereum.eth.ext.ssz_size) = "96"];
}

message BuilderBid {
    ExecutionPayloadHeader header         = 1 ;
    bytes value = 2 [(ethereum.eth.ext.ssz_size) = "32"];
    bytes pubkey      = 3 [(ethereum.eth.ext.ssz_size) = "48"];
}

message SignedBuilderBid {
    BuilderBid message         = 1 ;
    bytes signature      = 2 [(ethereum.eth.ext.ssz_size) = "96"];
>>>>>>> 4f00984a
}<|MERGE_RESOLUTION|>--- conflicted
+++ resolved
@@ -446,7 +446,6 @@
     bytes transactions_root = 14 [(ethereum.eth.ext.ssz_size) = "32"];
 }
 
-<<<<<<< HEAD
 message SignedBeaconBlockWithBlobKZGs {
     BeaconBlockWithBlobKZGs block = 1;
     bytes signature = 2 [(ethereum.eth.ext.ssz_size) = "96"];
@@ -493,7 +492,8 @@
 message SignedBeaconBlockWithBlobKZGsAndBlobsSidecar {
     SignedBeaconBlockWithBlobKZGs block = 1;
     SignedBlobsSidecar sidecar = 2;
-=======
+}
+
 message ValidatorRegistrationV1 {
     bytes fee_recipient         = 1 [(ethereum.eth.ext.ssz_size) = "20"];
     uint64 gas_limit             = 2;
@@ -515,5 +515,4 @@
 message SignedBuilderBid {
     BuilderBid message         = 1 ;
     bytes signature      = 2 [(ethereum.eth.ext.ssz_size) = "96"];
->>>>>>> 4f00984a
 }