--- conflicted
+++ resolved
@@ -1,10 +1,6 @@
 package enginev1
 
 import (
-<<<<<<< HEAD
-	"google.golang.org/protobuf/encoding/protojson"
-)
-=======
 	"encoding/binary"
 	"encoding/json"
 
@@ -79,7 +75,6 @@
 	BlockHash     HexBytes   `json:"blockHash"`
 	Transactions  []HexBytes `json:"transactions"`
 }
->>>>>>> 19a476f7
 
 // MarshalJSON defines a custom json.Marshaler interface implementation
 // that uses custom json.Marshalers for the HexBytes and Quantity types.
@@ -171,42 +166,15 @@
 
 // MarshalJSON --
 func (p *PayloadStatus) MarshalJSON() ([]byte, error) {
-<<<<<<< HEAD
-	//type Alias PayloadStatus
-	//return json.Marshal(&struct {
-	//Status string `json:"status"`
-	//*Alias
-	//}{
-	//Status: p.Status.String(),
-	//Alias:  (*Alias)(p),
-	//})
-	return protojson.Marshal(p)
-=======
 	return json.Marshal(payloadStatusJSON{
 		LatestValidHash: p.LatestValidHash,
 		Status:          p.Status.String(),
 		ValidationError: p.ValidationError,
 	})
->>>>>>> 19a476f7
 }
 
 // UnmarshalJSON --
 func (p *PayloadStatus) UnmarshalJSON(enc []byte) error {
-<<<<<<< HEAD
-	//type Alias PayloadStatus
-	//aux := &struct {
-	//Status string `json:"status"`
-	//*Alias
-	//}{
-	//Alias: (*Alias)(p),
-	//}
-	//if err := json.Unmarshal(enc, &aux); err != nil {
-	//return err
-	//}
-	//p.Status = PayloadStatus_Status(PayloadStatus_Status_value[aux.Status])
-	//return nil
-	return protojson.Unmarshal(enc, p)
-=======
 	dec := payloadStatusJSON{}
 	if err := json.Unmarshal(enc, &dec); err != nil {
 		return err
@@ -222,7 +190,6 @@
 	HeadBlockHash      HexBytes `json:"headBlockHash"`
 	SafeBlockHash      HexBytes `json:"safeBlockHash"`
 	FinalizedBlockHash HexBytes `json:"finalizedBlockHash"`
->>>>>>> 19a476f7
 }
 
 // MarshalJSON --
