load("@prysm//tools/go:def.bzl", "go_library")

go_library(
    name = "go_default_library",
    testonly = True,
    srcs = [
        "attestation.go",
        "attester_slashing.go",
        "block_header.go",
        "bls_to_execution_changes.go",
        "consolidations.go",
<<<<<<< HEAD
        "deposit.go",
=======
>>>>>>> 1272b9e1
        "deposit_receipt.go",
        "execution_layer_withdrawal_request.go",
        "execution_payload.go",
        "helpers.go",
        "proposer_slashing.go",
        "sync_committee.go",
        "voluntary_exit.go",
        "withdrawals.go",
    ],
    importpath = "github.com/prysmaticlabs/prysm/v5/testing/spectest/shared/electra/operations",
    visibility = ["//visibility:public"],
    deps = [
        "//beacon-chain/core/blocks:go_default_library",
        "//beacon-chain/core/electra:go_default_library",
        "//beacon-chain/core/helpers:go_default_library",
        "//beacon-chain/core/transition:go_default_library",
        "//beacon-chain/core/validators:go_default_library",
        "//beacon-chain/state:go_default_library",
        "//beacon-chain/state/state-native:go_default_library",
        "//consensus-types/blocks:go_default_library",
        "//consensus-types/interfaces:go_default_library",
        "//proto/engine/v1:go_default_library",
        "//proto/prysm/v1alpha1:go_default_library",
        "//testing/require:go_default_library",
        "//testing/spectest/utils:go_default_library",
        "//testing/util:go_default_library",
        "@com_github_golang_snappy//:go_default_library",
        "@com_github_google_go_cmp//cmp:go_default_library",
        "@com_github_pkg_errors//:go_default_library",
        "@io_bazel_rules_go//go/tools/bazel:go_default_library",
        "@org_golang_google_protobuf//proto:go_default_library",
        "@org_golang_google_protobuf//testing/protocmp:go_default_library",
    ],
)<|MERGE_RESOLUTION|>--- conflicted
+++ resolved
@@ -9,10 +9,6 @@
         "block_header.go",
         "bls_to_execution_changes.go",
         "consolidations.go",
-<<<<<<< HEAD
-        "deposit.go",
-=======
->>>>>>> 1272b9e1
         "deposit_receipt.go",
         "execution_layer_withdrawal_request.go",
         "execution_payload.go",
