load("@prysm//tools/go:def.bzl", "go_library", "go_test")

go_library(
    name = "go_default_library",
    srcs = [
        "deposit_fetcher.go",
        "deposit_inserter.go",
        "deposit_tree.go",
        "deposit_tree_snapshot.go",
        "merkle_tree.go",
    ],
    importpath = "github.com/prysmaticlabs/prysm/v4/beacon-chain/cache/depositsnapshot",
    visibility = ["//visibility:public"],
    deps = [
        "//beacon-chain/cache:go_default_library",
        "//config/fieldparams:go_default_library",
        "//container/slice:go_default_library",
        "//container/trie:go_default_library",
        "//crypto/hash:go_default_library",
        "//encoding/bytesutil:go_default_library",
        "//math:go_default_library",
<<<<<<< HEAD
        "//proto/eth/v1:go_default_library",
=======
>>>>>>> 060f7548
        "//proto/prysm/v1alpha1:go_default_library",
        "@com_github_pkg_errors//:go_default_library",
        "@com_github_prometheus_client_golang//prometheus:go_default_library",
        "@com_github_prometheus_client_golang//prometheus/promauto:go_default_library",
        "@com_github_sirupsen_logrus//:go_default_library",
        "@com_github_wealdtech_go_bytesutil//:go_default_library",
        "@io_opencensus_go//trace:go_default_library",
    ],
)

go_test(
    name = "go_default_test",
    srcs = [
        "deposit_cache_test.go",
        "deposit_tree_snapshot_test.go",
        "merkle_tree_test.go",
        "spec_test.go",
    ],
    data = [
        "@eip4881_spec_tests//:test_data",
    ],
    embed = [":go_default_library"],
    deps = [
        "//config/params:go_default_library",
        "//container/trie:go_default_library",
        "//crypto/hash:go_default_library",
        "//encoding/bytesutil:go_default_library",
        "//io/file:go_default_library",
<<<<<<< HEAD
        "//proto/eth/v1:go_default_library",
=======
>>>>>>> 060f7548
        "//proto/prysm/v1alpha1:go_default_library",
        "//testing/assert:go_default_library",
        "//testing/require:go_default_library",
        "@com_github_pkg_errors//:go_default_library",
        "@in_gopkg_yaml_v3//:go_default_library",
        "@io_bazel_rules_go//go/tools/bazel:go_default_library",
    ],
)<|MERGE_RESOLUTION|>--- conflicted
+++ resolved
@@ -19,10 +19,6 @@
         "//crypto/hash:go_default_library",
         "//encoding/bytesutil:go_default_library",
         "//math:go_default_library",
-<<<<<<< HEAD
-        "//proto/eth/v1:go_default_library",
-=======
->>>>>>> 060f7548
         "//proto/prysm/v1alpha1:go_default_library",
         "@com_github_pkg_errors//:go_default_library",
         "@com_github_prometheus_client_golang//prometheus:go_default_library",
@@ -51,10 +47,6 @@
         "//crypto/hash:go_default_library",
         "//encoding/bytesutil:go_default_library",
         "//io/file:go_default_library",
-<<<<<<< HEAD
-        "//proto/eth/v1:go_default_library",
-=======
->>>>>>> 060f7548
         "//proto/prysm/v1alpha1:go_default_library",
         "//testing/assert:go_default_library",
         "//testing/require:go_default_library",
