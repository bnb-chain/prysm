package validator

import (
	"context"
	"fmt"
	"strings"
	"sync"
	"time"

	"github.com/ethereum/go-ethereum/common"
	"github.com/ethereum/go-ethereum/common/hexutil"
	emptypb "github.com/golang/protobuf/ptypes/empty"
	"github.com/pkg/errors"
	builderapi "github.com/prysmaticlabs/prysm/v5/api/client/builder"
	"github.com/prysmaticlabs/prysm/v5/beacon-chain/blockchain"
	"github.com/prysmaticlabs/prysm/v5/beacon-chain/builder"
	"github.com/prysmaticlabs/prysm/v5/beacon-chain/cache"
	"github.com/prysmaticlabs/prysm/v5/beacon-chain/core/feed"
	blockfeed "github.com/prysmaticlabs/prysm/v5/beacon-chain/core/feed/block"
	"github.com/prysmaticlabs/prysm/v5/beacon-chain/core/feed/operation"
	"github.com/prysmaticlabs/prysm/v5/beacon-chain/core/helpers"
	"github.com/prysmaticlabs/prysm/v5/beacon-chain/core/transition"
	"github.com/prysmaticlabs/prysm/v5/beacon-chain/db/kv"
	"github.com/prysmaticlabs/prysm/v5/beacon-chain/state"
	"github.com/prysmaticlabs/prysm/v5/config/params"
	"github.com/prysmaticlabs/prysm/v5/consensus-types/blocks"
	"github.com/prysmaticlabs/prysm/v5/consensus-types/interfaces"
	"github.com/prysmaticlabs/prysm/v5/consensus-types/primitives"
	enginev1 "github.com/prysmaticlabs/prysm/v5/proto/engine/v1"
	ethpb "github.com/prysmaticlabs/prysm/v5/proto/prysm/v1alpha1"
	"github.com/prysmaticlabs/prysm/v5/runtime/version"
	"github.com/prysmaticlabs/prysm/v5/time/slots"
	"github.com/sirupsen/logrus"
	"go.opencensus.io/trace"
	"golang.org/x/sync/errgroup"
	"google.golang.org/grpc/codes"
	"google.golang.org/grpc/status"
)

// eth1DataNotification is a latch to stop flooding logs with the same warning.
var eth1DataNotification bool

const (
	eth1dataTimeout           = 2 * time.Second
	defaultBuilderBoostFactor = primitives.Gwei(100)
)

// GetBeaconBlock is called by a proposer during its assigned slot to request a block to sign
// by passing in the slot and the signed randao reveal of the slot.
func (vs *Server) GetBeaconBlock(ctx context.Context, req *ethpb.BlockRequest) (*ethpb.GenericBeaconBlock, error) {
	ctx, span := trace.StartSpan(ctx, "ProposerServer.GetBeaconBlock")
	defer span.End()
	span.AddAttributes(trace.Int64Attribute("slot", int64(req.Slot)))

	t, err := slots.ToTime(uint64(vs.TimeFetcher.GenesisTime().Unix()), req.Slot)
	if err != nil {
		log.WithError(err).Error("Could not convert slot to time")
	}
	log.WithFields(logrus.Fields{
		"slot":               req.Slot,
		"sinceSlotStartTime": time.Since(t),
	}).Info("Begin building block")

	// A syncing validator should not produce a block.
	if vs.SyncChecker.Syncing() {
		return nil, status.Error(codes.Unavailable, "Syncing to latest head, not ready to respond")
	}
	// An optimistic validator MUST NOT produce a block (i.e., sign across the DOMAIN_BEACON_PROPOSER domain).
	if slots.ToEpoch(req.Slot) >= params.BeaconConfig().BellatrixForkEpoch {
		if err := vs.optimisticStatus(ctx); err != nil {
			return nil, status.Errorf(codes.Unavailable, "Validator is not ready to propose: %v", err)
		}
	}

	head, parentRoot, err := vs.getParentState(ctx, req.Slot)
	if err != nil {
		return nil, err
	}
	sBlk, err := getEmptyBlock(req.Slot)
	if err != nil {
		return nil, status.Errorf(codes.Internal, "Could not prepare block: %v", err)
	}
	// Set slot, graffiti, randao reveal, and parent root.
	sBlk.SetSlot(req.Slot)
	sBlk.SetGraffiti(req.Graffiti)
	sBlk.SetRandaoReveal(req.RandaoReveal)
	sBlk.SetParentRoot(parentRoot[:])

	// Set proposer index.
	idx, err := helpers.BeaconProposerIndex(ctx, head)
	if err != nil {
		return nil, fmt.Errorf("could not calculate proposer index %v", err)
	}
	sBlk.SetProposerIndex(idx)

	builderBoostFactor := defaultBuilderBoostFactor
	if req.BuilderBoostFactor != nil {
		builderBoostFactor = primitives.Gwei(req.BuilderBoostFactor.Value)
	}

	resp, err := vs.BuildBlockParallel(ctx, sBlk, head, req.SkipMevBoost, builderBoostFactor)
	log.WithFields(logrus.Fields{
		"slot":               req.Slot,
		"sinceSlotStartTime": time.Since(t),
		"validator":          sBlk.Block().ProposerIndex(),
	}).Info("Finished building block")
	if err != nil {
		return nil, errors.Wrap(err, "could not build block in parallel")
	}
	return resp, nil
}

func (vs *Server) handleSuccesfulReorgAttempt(ctx context.Context, slot primitives.Slot, parentRoot, headRoot [32]byte) (state.BeaconState, error) {
	// Try to get the state from the NSC
	head := transition.NextSlotState(parentRoot[:], slot)
	if head != nil {
		return head, nil
	}
	// cache miss
	head, err := vs.StateGen.StateByRoot(ctx, parentRoot)
	if err != nil {
		return nil, status.Error(codes.Unavailable, "could not obtain head state")
	}
	return head, nil
}

func logFailedReorgAttempt(slot primitives.Slot, oldHeadRoot, headRoot [32]byte) {
	blockchain.LateBlockAttemptedReorgCount.Inc()
	log.WithFields(logrus.Fields{
		"slot":        slot,
		"oldHeadRoot": fmt.Sprintf("%#x", oldHeadRoot),
		"headRoot":    fmt.Sprintf("%#x", headRoot),
	}).Warn("late block attempted reorg failed")
}

func (vs *Server) getHeadNoReorg(ctx context.Context, slot primitives.Slot, parentRoot [32]byte) (state.BeaconState, error) {
	// Try to get the state from the NSC
	head := transition.NextSlotState(parentRoot[:], slot)
	if head != nil {
		return head, nil
	}
	head, err := vs.HeadFetcher.HeadState(ctx)
	if err != nil {
		return nil, status.Errorf(codes.Internal, "Could not get head state: %v", err)
	}
	return head, nil
}

func (vs *Server) getParentStateFromReorgData(ctx context.Context, slot primitives.Slot, oldHeadRoot, parentRoot, headRoot [32]byte) (head state.BeaconState, err error) {
	if parentRoot != headRoot {
		head, err = vs.handleSuccesfulReorgAttempt(ctx, slot, parentRoot, headRoot)
	} else {
		if oldHeadRoot != headRoot {
			logFailedReorgAttempt(slot, oldHeadRoot, headRoot)
		}
		head, err = vs.getHeadNoReorg(ctx, slot, parentRoot)
	}
	if err != nil {
		return nil, err
	}
	if head.Slot() >= slot {
		return head, nil
	}
	head, err = transition.ProcessSlotsUsingNextSlotCache(ctx, head, parentRoot[:], slot)
	if err != nil {
		return nil, status.Errorf(codes.Internal, "Could not process slots up to %d: %v", slot, err)
	}
	return head, nil
}

func (vs *Server) getParentState(ctx context.Context, slot primitives.Slot) (state.BeaconState, [32]byte, error) {
	// process attestations and update head in forkchoice
	oldHeadRoot := vs.ForkchoiceFetcher.CachedHeadRoot()
	vs.ForkchoiceFetcher.UpdateHead(ctx, vs.TimeFetcher.CurrentSlot())
	headRoot := vs.ForkchoiceFetcher.CachedHeadRoot()
	parentRoot := vs.ForkchoiceFetcher.GetProposerHead()
	head, err := vs.getParentStateFromReorgData(ctx, slot, oldHeadRoot, parentRoot, headRoot)
	return head, parentRoot, err
}

func (vs *Server) BuildBlockParallel(ctx context.Context, sBlk interfaces.SignedBeaconBlock, head state.BeaconState, skipMevBoost bool, builderBoostFactor primitives.Gwei) (*ethpb.GenericBeaconBlock, error) {
	// Build consensus fields in background
	var wg sync.WaitGroup
	wg.Add(1)
	go func() {
		defer wg.Done()

		// Set eth1 data.
		eth1Data, err := vs.eth1DataMajorityVote(ctx, head)
		if err != nil {
			eth1Data = &ethpb.Eth1Data{DepositRoot: params.BeaconConfig().ZeroHash[:], BlockHash: params.BeaconConfig().ZeroHash[:]}
			log.WithError(err).Error("Could not get eth1data")
		}
		sBlk.SetEth1Data(eth1Data)

		// Set deposit and attestation.
		deposits, atts, err := vs.packDepositsAndAttestations(ctx, head, eth1Data) // TODO: split attestations and deposits
		if err != nil {
			sBlk.SetDeposits([]*ethpb.Deposit{})
<<<<<<< HEAD
			sBlk.SetAttestations([]interfaces.Attestation{})
=======
			if err := sBlk.SetAttestations([]ethpb.Att{}); err != nil {
				log.WithError(err).Error("Could not set attestations on block")
			}
>>>>>>> ba43e2e4
			log.WithError(err).Error("Could not pack deposits and attestations")
		} else {
			sBlk.SetDeposits(deposits)
			if err := sBlk.SetAttestations(atts); err != nil {
				log.WithError(err).Error("Could not set attestations on block")
			}
		}

		// Set slashings.
		validProposerSlashings, validAttSlashings := vs.getSlashings(ctx, head)
		sBlk.SetProposerSlashings(validProposerSlashings)
		if err := sBlk.SetAttesterSlashings(validAttSlashings); err != nil {
			log.WithError(err).Error("Could not set attester slashings on block")
		}

		// Set exits.
		sBlk.SetVoluntaryExits(vs.getExits(head, sBlk.Block().Slot()))

		// Set sync aggregate. New in Altair.
		vs.setSyncAggregate(ctx, sBlk)

		// Set bls to execution change. New in Capella.
		vs.setBlsToExecData(sBlk, head)
	}()

	winningBid := primitives.ZeroWei()
	var bundle *enginev1.BlobsBundle
	if sBlk.Version() >= version.Bellatrix {
		local, err := vs.getLocalPayload(ctx, sBlk.Block(), head)
		if err != nil {
			return nil, status.Errorf(codes.Internal, "Could not get local payload: %v", err)
		}

		// There's no reason to try to get a builder bid if local override is true.
		var builderBid builderapi.Bid
		if !(local.OverrideBuilder || skipMevBoost) {
			builderBid, err = vs.getBuilderPayloadAndBlobs(ctx, sBlk.Block().Slot(), sBlk.Block().ProposerIndex())
			if err != nil {
				builderGetPayloadMissCount.Inc()
				log.WithError(err).Error("Could not get builder payload")
			}
		}

		winningBid, bundle, err = setExecutionData(ctx, sBlk, local, builderBid, builderBoostFactor)
		if err != nil {
			return nil, status.Errorf(codes.Internal, "Could not set execution data: %v", err)
		}
	}

	wg.Wait()

	sr, err := vs.computeStateRoot(ctx, sBlk)
	if err != nil {
		return nil, status.Errorf(codes.Internal, "Could not compute state root: %v", err)
	}
	sBlk.SetStateRoot(sr)

	return vs.constructGenericBeaconBlock(sBlk, bundle, winningBid)
}

// ProposeBeaconBlock handles the proposal of beacon blocks.
func (vs *Server) ProposeBeaconBlock(ctx context.Context, req *ethpb.GenericSignedBeaconBlock) (*ethpb.ProposeResponse, error) {
	ctx, span := trace.StartSpan(ctx, "ProposerServer.ProposeBeaconBlock")
	defer span.End()

	if req == nil {
		return nil, status.Errorf(codes.InvalidArgument, "empty request")
	}

	block, err := blocks.NewSignedBeaconBlock(req.Block)
	if err != nil {
		return nil, status.Errorf(codes.InvalidArgument, "%s: %v", "decode block failed", err)
	}

	var sidecars []*ethpb.BlobSidecar
	if block.IsBlinded() {
		block, sidecars, err = vs.handleBlindedBlock(ctx, block)
	} else {
		sidecars, err = vs.handleUnblindedBlock(block, req)
	}
	if err != nil {
		return nil, status.Errorf(codes.Internal, "%s: %v", "handle block failed", err)
	}

	root, err := block.Block().HashTreeRoot()
	if err != nil {
		return nil, status.Errorf(codes.Internal, "Could not hash tree root: %v", err)
	}

	var wg sync.WaitGroup
	errChan := make(chan error, 1)

	wg.Add(1)
	go func() {
		defer wg.Done()
		if err := vs.broadcastReceiveBlock(ctx, block, root); err != nil {
			errChan <- errors.Wrap(err, "broadcast/receive block failed")
			return
		}
		errChan <- nil
	}()

	if err := vs.broadcastAndReceiveBlobs(ctx, sidecars, root); err != nil {
		return nil, status.Errorf(codes.Internal, "Could not broadcast/receive blobs: %v", err)
	}

	wg.Wait()
	if err := <-errChan; err != nil {
		return nil, status.Errorf(codes.Internal, "Could not broadcast/receive block: %v", err)
	}

	return &ethpb.ProposeResponse{BlockRoot: root[:]}, nil
}

// handleBlindedBlock processes blinded beacon blocks.
func (vs *Server) handleBlindedBlock(ctx context.Context, block interfaces.SignedBeaconBlock) (interfaces.SignedBeaconBlock, []*ethpb.BlobSidecar, error) {
	if block.Version() < version.Bellatrix {
		return nil, nil, errors.New("pre-Bellatrix blinded block")
	}
	if vs.BlockBuilder == nil || !vs.BlockBuilder.Configured() {
		return nil, nil, errors.New("unconfigured block builder")
	}

	copiedBlock, err := block.Copy()
	if err != nil {
		return nil, nil, err
	}

	payload, bundle, err := vs.BlockBuilder.SubmitBlindedBlock(ctx, block)
	if err != nil {
		return nil, nil, errors.Wrap(err, "submit blinded block failed")
	}

	if err := copiedBlock.Unblind(payload); err != nil {
		return nil, nil, errors.Wrap(err, "unblind failed")
	}

	sidecars, err := unblindBlobsSidecars(copiedBlock, bundle)
	if err != nil {
		return nil, nil, errors.Wrap(err, "unblind sidecars failed")
	}

	return copiedBlock, sidecars, nil
}

// handleUnblindedBlock processes unblinded beacon blocks.
func (vs *Server) handleUnblindedBlock(block interfaces.SignedBeaconBlock, req *ethpb.GenericSignedBeaconBlock) ([]*ethpb.BlobSidecar, error) {
	dbBlockContents := req.GetDeneb()
	if dbBlockContents == nil {
		return nil, nil
	}
	return BuildBlobSidecars(block, dbBlockContents.Blobs, dbBlockContents.KzgProofs)
}

// broadcastReceiveBlock broadcasts a block and handles its reception.
func (vs *Server) broadcastReceiveBlock(ctx context.Context, block interfaces.SignedBeaconBlock, root [32]byte) error {
	protoBlock, err := block.Proto()
	if err != nil {
		return errors.Wrap(err, "protobuf conversion failed")
	}
	if err := vs.P2P.Broadcast(ctx, protoBlock); err != nil {
		return errors.Wrap(err, "broadcast failed")
	}
	vs.BlockNotifier.BlockFeed().Send(&feed.Event{
		Type: blockfeed.ReceivedBlock,
		Data: &blockfeed.ReceivedBlockData{SignedBlock: block},
	})
	return vs.BlockReceiver.ReceiveBlock(ctx, block, root, nil)
}

// broadcastAndReceiveBlobs handles the broadcasting and reception of blob sidecars.
func (vs *Server) broadcastAndReceiveBlobs(ctx context.Context, sidecars []*ethpb.BlobSidecar, root [32]byte) error {
	eg, eCtx := errgroup.WithContext(ctx)
	for i, sc := range sidecars {
		// Copy the iteration instance to a local variable to give each go-routine its own copy to play with.
		// See https://golang.org/doc/faq#closures_and_goroutines for more details.
		subIdx := i
		sCar := sc
		eg.Go(func() error {
			if err := vs.P2P.BroadcastBlob(eCtx, uint64(subIdx), sCar); err != nil {
				return errors.Wrap(err, "broadcast blob failed")
			}
			readOnlySc, err := blocks.NewROBlobWithRoot(sCar, root)
			if err != nil {
				return errors.Wrap(err, "ROBlob creation failed")
			}
			verifiedBlob := blocks.NewVerifiedROBlob(readOnlySc)
			if err := vs.BlobReceiver.ReceiveBlob(ctx, verifiedBlob); err != nil {
				return errors.Wrap(err, "receive blob failed")
			}
			vs.OperationNotifier.OperationFeed().Send(&feed.Event{
				Type: operation.BlobSidecarReceived,
				Data: &operation.BlobSidecarReceivedData{Blob: &verifiedBlob},
			})
			return nil
		})
	}
	return eg.Wait()
}

// PrepareBeaconProposer caches and updates the fee recipient for the given proposer.
func (vs *Server) PrepareBeaconProposer(
	_ context.Context, request *ethpb.PrepareBeaconProposerRequest,
) (*emptypb.Empty, error) {
	var validatorIndices []primitives.ValidatorIndex

	for _, r := range request.Recipients {
		recipient := hexutil.Encode(r.FeeRecipient)
		if !common.IsHexAddress(recipient) {
			return nil, status.Errorf(codes.InvalidArgument, fmt.Sprintf("Invalid fee recipient address: %v", recipient))
		}
		// Use default address if the burn address is return
		feeRecipient := primitives.ExecutionAddress(r.FeeRecipient)
		if feeRecipient == primitives.ExecutionAddress([20]byte{}) {
			feeRecipient = primitives.ExecutionAddress(params.BeaconConfig().DefaultFeeRecipient)
			if feeRecipient == primitives.ExecutionAddress([20]byte{}) {
				log.WithField("validatorIndex", r.ValidatorIndex).Warn("fee recipient is the burn address")
			}
		}
		val := cache.TrackedValidator{
			Active:       true, // TODO: either check or add the field in the request
			Index:        r.ValidatorIndex,
			FeeRecipient: feeRecipient,
		}
		vs.TrackedValidatorsCache.Set(val)
		validatorIndices = append(validatorIndices, r.ValidatorIndex)
	}
	if len(validatorIndices) != 0 {
		log.WithFields(logrus.Fields{
			"validatorCount": len(validatorIndices),
		}).Info("Updated fee recipient addresses for validator indices")
	}
	return &emptypb.Empty{}, nil
}

// GetFeeRecipientByPubKey returns a fee recipient from the beacon node's settings or db based on a given public key
func (vs *Server) GetFeeRecipientByPubKey(ctx context.Context, request *ethpb.FeeRecipientByPubKeyRequest) (*ethpb.FeeRecipientByPubKeyResponse, error) {
	ctx, span := trace.StartSpan(ctx, "validator.GetFeeRecipientByPublicKey")
	defer span.End()
	if request == nil {
		return nil, status.Errorf(codes.InvalidArgument, "request was empty")
	}

	resp, err := vs.ValidatorIndex(ctx, &ethpb.ValidatorIndexRequest{PublicKey: request.PublicKey})
	if err != nil {
		if strings.Contains(err.Error(), "Could not find validator index") {
			return &ethpb.FeeRecipientByPubKeyResponse{
				FeeRecipient: params.BeaconConfig().DefaultFeeRecipient.Bytes(),
			}, nil
		} else {
			log.WithError(err).Error("An error occurred while retrieving validator index")
			return nil, err
		}
	}
	address, err := vs.BeaconDB.FeeRecipientByValidatorID(ctx, resp.GetIndex())
	if err != nil {
		if errors.Is(err, kv.ErrNotFoundFeeRecipient) {
			return &ethpb.FeeRecipientByPubKeyResponse{
				FeeRecipient: params.BeaconConfig().DefaultFeeRecipient.Bytes(),
			}, nil
		} else {
			log.WithError(err).Error("An error occurred while retrieving fee recipient from db")
			return nil, status.Errorf(codes.Internal, err.Error())
		}
	}
	return &ethpb.FeeRecipientByPubKeyResponse{
		FeeRecipient: address.Bytes(),
	}, nil
}

// computeStateRoot computes the state root after a block has been processed through a state transition and
// returns it to the validator client.
func (vs *Server) computeStateRoot(ctx context.Context, block interfaces.ReadOnlySignedBeaconBlock) ([]byte, error) {
	beaconState, err := vs.StateGen.StateByRoot(ctx, block.Block().ParentRoot())
	if err != nil {
		return nil, errors.Wrap(err, "could not retrieve beacon state")
	}
	root, err := transition.CalculateStateRoot(
		ctx,
		beaconState,
		block,
	)
	if err != nil {
		return nil, errors.Wrapf(err, "could not calculate state root at slot %d", beaconState.Slot())
	}

	log.WithField("beaconStateRoot", fmt.Sprintf("%#x", root)).Debugf("Computed state root")
	return root[:], nil
}

// SubmitValidatorRegistrations submits validator registrations.
func (vs *Server) SubmitValidatorRegistrations(ctx context.Context, reg *ethpb.SignedValidatorRegistrationsV1) (*emptypb.Empty, error) {
	if vs.BlockBuilder == nil || !vs.BlockBuilder.Configured() {
		return &emptypb.Empty{}, status.Errorf(codes.InvalidArgument, "Could not register block builder: %v", builder.ErrNoBuilder)
	}

	if err := vs.BlockBuilder.RegisterValidator(ctx, reg.Messages); err != nil {
		return nil, status.Errorf(codes.InvalidArgument, "Could not register block builder: %v", err)
	}

	return &emptypb.Empty{}, nil
}<|MERGE_RESOLUTION|>--- conflicted
+++ resolved
@@ -197,13 +197,9 @@
 		deposits, atts, err := vs.packDepositsAndAttestations(ctx, head, eth1Data) // TODO: split attestations and deposits
 		if err != nil {
 			sBlk.SetDeposits([]*ethpb.Deposit{})
-<<<<<<< HEAD
-			sBlk.SetAttestations([]interfaces.Attestation{})
-=======
 			if err := sBlk.SetAttestations([]ethpb.Att{}); err != nil {
 				log.WithError(err).Error("Could not set attestations on block")
 			}
->>>>>>> ba43e2e4
 			log.WithError(err).Error("Could not pack deposits and attestations")
 		} else {
 			sBlk.SetDeposits(deposits)
