package validator

import (
	"context"
	"fmt"

	"github.com/pkg/errors"
	"github.com/protolambda/go-kzg/eth"
	"github.com/prysmaticlabs/prysm/v3/beacon-chain/core/blocks"
	"github.com/prysmaticlabs/prysm/v3/beacon-chain/core/helpers"
	"github.com/prysmaticlabs/prysm/v3/beacon-chain/core/transition"
	"github.com/prysmaticlabs/prysm/v3/beacon-chain/core/transition/interop"
	v "github.com/prysmaticlabs/prysm/v3/beacon-chain/core/validators"
	"github.com/prysmaticlabs/prysm/v3/config/params"
	"github.com/prysmaticlabs/prysm/v3/consensus-types/blobs"
	consensusblocks "github.com/prysmaticlabs/prysm/v3/consensus-types/blocks"
	types "github.com/prysmaticlabs/prysm/v3/consensus-types/primitives"
	"github.com/prysmaticlabs/prysm/v3/encoding/bytesutil"
	enginev1 "github.com/prysmaticlabs/prysm/v3/proto/engine/v1"
	ethpb "github.com/prysmaticlabs/prysm/v3/proto/prysm/v1alpha1"
	"github.com/prysmaticlabs/prysm/v3/time/slots"
	"go.opencensus.io/trace"
)

// blockData required to create a beacon block.
type blockData struct {
	Slot                  types.Slot
	ParentRoot            []byte
	Graffiti              [32]byte
	ProposerIdx           types.ValidatorIndex
	Eth1Data              *ethpb.Eth1Data
	Deposits              []*ethpb.Deposit
	Attestations          []*ethpb.Attestation
	RandaoReveal          []byte
	ProposerSlashings     []*ethpb.ProposerSlashing
	AttesterSlashings     []*ethpb.AttesterSlashing
	VoluntaryExits        []*ethpb.SignedVoluntaryExit
	SyncAggregate         *ethpb.SyncAggregate
	ExecutionPayload      *enginev1.ExecutionPayload
	ExecutionPayloadV2    *enginev1.ExecutionPayloadCapella
	BlsToExecutionChanges []*ethpb.SignedBLSToExecutionChange
<<<<<<< HEAD
	BlobsKzg              [][]byte
=======
>>>>>>> 98c0b233
}

func (vs *Server) getPhase0BeaconBlock(ctx context.Context, req *ethpb.BlockRequest) (*ethpb.BeaconBlock, error) {
	ctx, span := trace.StartSpan(ctx, "ProposerServer.getPhase0BeaconBlock")
	defer span.End()
	blkData, err := vs.buildPhase0BlockData(ctx, req)
	if err != nil {
		return nil, fmt.Errorf("could not build block data: %v", err)
	}

	// Use zero hash as stub for state root to compute later.
	stateRoot := params.BeaconConfig().ZeroHash[:]

	blk := &ethpb.BeaconBlock{
		Slot:          blkData.Slot,
		ParentRoot:    blkData.ParentRoot,
		StateRoot:     stateRoot,
		ProposerIndex: blkData.ProposerIdx,
		Body: &ethpb.BeaconBlockBody{
			Eth1Data:          blkData.Eth1Data,
			Deposits:          blkData.Deposits,
			Attestations:      blkData.Attestations,
			RandaoReveal:      blkData.RandaoReveal,
			ProposerSlashings: blkData.ProposerSlashings,
			AttesterSlashings: blkData.AttesterSlashings,
			VoluntaryExits:    blkData.VoluntaryExits,
			Graffiti:          blkData.Graffiti[:],
		},
	}

	// Compute state root with the newly constructed block.
	wsb, err := consensusblocks.NewSignedBeaconBlock(&ethpb.SignedBeaconBlock{Block: blk, Signature: make([]byte, 96)})
	if err != nil {
		return nil, err
	}
	stateRoot, err = vs.computeStateRoot(ctx, wsb)
	if err != nil {
		interop.WriteBlockToDisk(wsb, true /*failed*/)
		return nil, errors.Wrap(err, "could not compute state root")
	}
	blk.StateRoot = stateRoot
	return blk, nil
}

// Build data required for creating a new beacon block, so this method can be shared across forks.
func (vs *Server) buildPhase0BlockData(ctx context.Context, req *ethpb.BlockRequest) (*blockData, error) {
	ctx, span := trace.StartSpan(ctx, "ProposerServer.buildPhase0BlockData")
	defer span.End()

	if vs.SyncChecker.Syncing() {
		return nil, fmt.Errorf("syncing to latest head, not ready to respond")
	}

	if err := vs.HeadUpdater.UpdateHead(ctx); err != nil {
		log.WithError(err).Error("Could not process attestations and update head")
	}

	// Retrieve the parent block as the current head of the canonical chain.
	parentRoot, err := vs.HeadFetcher.HeadRoot(ctx)
	if err != nil {
		return nil, fmt.Errorf("could not retrieve head root: %v", err)
	}

	head, err := vs.HeadFetcher.HeadState(ctx)
	if err != nil {
		return nil, fmt.Errorf("could not get head state %v", err)
	}

	head, err = transition.ProcessSlotsUsingNextSlotCache(ctx, head, parentRoot, req.Slot)
	if err != nil {
		return nil, fmt.Errorf("could not advance slots to calculate proposer index: %v", err)
	}

	eth1Data, err := vs.eth1DataMajorityVote(ctx, head)
	if err != nil {
		return nil, fmt.Errorf("could not get ETH1 data: %v", err)
	}

	deposits, atts, err := vs.packDepositsAndAttestations(ctx, head, eth1Data)
	if err != nil {
		return nil, err
	}

	graffiti := bytesutil.ToBytes32(req.Graffiti)

	// Calculate new proposer index.
	idx, err := helpers.BeaconProposerIndex(ctx, head)
	if err != nil {
		return nil, fmt.Errorf("could not calculate proposer index %v", err)
	}

	proposerSlashings := vs.SlashingsPool.PendingProposerSlashings(ctx, head, false /*noLimit*/)
	validProposerSlashings := make([]*ethpb.ProposerSlashing, 0, len(proposerSlashings))
	for _, slashing := range proposerSlashings {
		_, err := blocks.ProcessProposerSlashing(ctx, head, slashing, v.SlashValidator)
		if err != nil {
			log.WithError(err).Warn("Proposer: invalid proposer slashing")
			continue
		}
		validProposerSlashings = append(validProposerSlashings, slashing)
	}

	attSlashings := vs.SlashingsPool.PendingAttesterSlashings(ctx, head, false /*noLimit*/)
	validAttSlashings := make([]*ethpb.AttesterSlashing, 0, len(attSlashings))
	for _, slashing := range attSlashings {
		_, err := blocks.ProcessAttesterSlashing(ctx, head, slashing, v.SlashValidator)
		if err != nil {
			log.WithError(err).Warn("Proposer: invalid attester slashing")
			continue
		}
		validAttSlashings = append(validAttSlashings, slashing)
	}
	exits := vs.ExitPool.PendingExits(head, req.Slot, false /*noLimit*/)
	validExits := make([]*ethpb.SignedVoluntaryExit, 0, len(exits))
	for _, exit := range exits {
		val, err := head.ValidatorAtIndexReadOnly(exit.Exit.ValidatorIndex)
		if err != nil {
			log.WithError(err).Warn("Proposer: invalid exit")
			continue
		}
		if err := blocks.VerifyExitAndSignature(val, head.Slot(), head.Fork(), exit, head.GenesisValidatorsRoot()); err != nil {
			log.WithError(err).Warn("Proposer: invalid exit")
			continue
		}
		validExits = append(validExits, exit)
	}

	blk := &blockData{
		Slot:              req.Slot,
		ParentRoot:        parentRoot,
		Graffiti:          graffiti,
		ProposerIdx:       idx,
		Eth1Data:          eth1Data,
		Deposits:          deposits,
		Attestations:      atts,
		RandaoReveal:      req.RandaoReveal,
		ProposerSlashings: validProposerSlashings,
		AttesterSlashings: validAttSlashings,
		VoluntaryExits:    validExits,
	}

	if slots.ToEpoch(req.Slot) >= params.BeaconConfig().AltairForkEpoch {
		syncAggregate, err := vs.getSyncAggregate(ctx, req.Slot-1, bytesutil.ToBytes32(parentRoot))
		if err != nil {
			return nil, errors.Wrap(err, "could not compute the sync aggregate")
		}

		blk.SyncAggregate = syncAggregate
	}

	if slots.ToEpoch(req.Slot) >= params.BeaconConfig().BellatrixForkEpoch {
<<<<<<< HEAD
		// We request the execution payload only if the validator is not registered
		// with a relayer
		registered, err := vs.validatorRegistered(ctx, idx)
		if !registered || err != nil {
			if slots.ToEpoch(req.Slot) >= params.BeaconConfig().CapellaForkEpoch {
				executionPayloadV2, blobsBundle, err := vs.getExecutionPayloadV2AndBlobsBundleV1(
					ctx,
					req.Slot,
					idx,
					bytesutil.ToBytes32(parentRoot),
					head,
				)
				if err != nil {
					return nil, errors.Wrap(err, "could not get execution payload")
				}

				blk.ExecutionPayloadV2 = executionPayloadV2

				blk.BlobsKzg = blobsBundle.KzgCommitments
				aggregatedProof, err := eth.ComputeAggregateKZGProof(blobs.BlobsSequenceImpl(blobsBundle.Blobs))
				if err != nil {
					return nil, fmt.Errorf("failed to compute aggregated kzg proof: %v", err)
				}
				vs.BlobsCache.Put(&ethpb.BlobsSidecar{
					BeaconBlockRoot: blobsBundle.BlockHash,
					BeaconBlockSlot: blk.Slot,
					Blobs:           blobsBundle.Blobs,
					AggregatedProof: aggregatedProof[:],
				})

=======
		// We request the execution payload only if the validator is not registered with a relayer
		registered, err := vs.validatorRegistered(ctx, idx)
		if !registered || err != nil {
			executionData, err := vs.getExecutionPayload(ctx, req.Slot, idx, bytesutil.ToBytes32(parentRoot), head)
			if err != nil {
				return nil, errors.Wrap(err, "could not get execution payload")
			}
			if slots.ToEpoch(req.Slot) >= params.BeaconConfig().CapellaForkEpoch {
				p, err := executionData.PbV2()
				if err != nil {
					return nil, errors.Wrap(err, "could not get execution payload v2")
				}
				blk.ExecutionPayloadV2 = p
>>>>>>> 98c0b233
				changes, err := vs.BLSChangesPool.BLSToExecChangesForInclusion()
				if err != nil {
					return nil, errors.Wrap(err, "could not pack BLSToExecutionChanges")
				}
				blk.BlsToExecutionChanges = changes
			} else {
<<<<<<< HEAD
				executionPayload, err := vs.getExecutionPayload(
					ctx,
					req.Slot,
					idx,
					bytesutil.ToBytes32(parentRoot),
					head,
				)
				if err != nil {
					return nil, errors.Wrap(err, "could not get execution payload")
				}
				blk.ExecutionPayload = executionPayload
=======
				p, err := executionData.PbV1()
				if err != nil {
					return nil, errors.Wrap(err, "could not get execution payload v2")
				}
				blk.ExecutionPayload = p
>>>>>>> 98c0b233
			}
		}
	}

	return blk, nil
}<|MERGE_RESOLUTION|>--- conflicted
+++ resolved
@@ -39,10 +39,7 @@
 	ExecutionPayload      *enginev1.ExecutionPayload
 	ExecutionPayloadV2    *enginev1.ExecutionPayloadCapella
 	BlsToExecutionChanges []*ethpb.SignedBLSToExecutionChange
-<<<<<<< HEAD
 	BlobsKzg              [][]byte
-=======
->>>>>>> 98c0b233
 }
 
 func (vs *Server) getPhase0BeaconBlock(ctx context.Context, req *ethpb.BlockRequest) (*ethpb.BeaconBlock, error) {
@@ -194,38 +191,6 @@
 	}
 
 	if slots.ToEpoch(req.Slot) >= params.BeaconConfig().BellatrixForkEpoch {
-<<<<<<< HEAD
-		// We request the execution payload only if the validator is not registered
-		// with a relayer
-		registered, err := vs.validatorRegistered(ctx, idx)
-		if !registered || err != nil {
-			if slots.ToEpoch(req.Slot) >= params.BeaconConfig().CapellaForkEpoch {
-				executionPayloadV2, blobsBundle, err := vs.getExecutionPayloadV2AndBlobsBundleV1(
-					ctx,
-					req.Slot,
-					idx,
-					bytesutil.ToBytes32(parentRoot),
-					head,
-				)
-				if err != nil {
-					return nil, errors.Wrap(err, "could not get execution payload")
-				}
-
-				blk.ExecutionPayloadV2 = executionPayloadV2
-
-				blk.BlobsKzg = blobsBundle.KzgCommitments
-				aggregatedProof, err := eth.ComputeAggregateKZGProof(blobs.BlobsSequenceImpl(blobsBundle.Blobs))
-				if err != nil {
-					return nil, fmt.Errorf("failed to compute aggregated kzg proof: %v", err)
-				}
-				vs.BlobsCache.Put(&ethpb.BlobsSidecar{
-					BeaconBlockRoot: blobsBundle.BlockHash,
-					BeaconBlockSlot: blk.Slot,
-					Blobs:           blobsBundle.Blobs,
-					AggregatedProof: aggregatedProof[:],
-				})
-
-=======
 		// We request the execution payload only if the validator is not registered with a relayer
 		registered, err := vs.validatorRegistered(ctx, idx)
 		if !registered || err != nil {
@@ -234,37 +199,43 @@
 				return nil, errors.Wrap(err, "could not get execution payload")
 			}
 			if slots.ToEpoch(req.Slot) >= params.BeaconConfig().CapellaForkEpoch {
-				p, err := executionData.PbV2()
-				if err != nil {
-					return nil, errors.Wrap(err, "could not get execution payload v2")
-				}
-				blk.ExecutionPayloadV2 = p
->>>>>>> 98c0b233
-				changes, err := vs.BLSChangesPool.BLSToExecChangesForInclusion()
-				if err != nil {
-					return nil, errors.Wrap(err, "could not pack BLSToExecutionChanges")
-				}
-				blk.BlsToExecutionChanges = changes
-			} else {
-<<<<<<< HEAD
-				executionPayload, err := vs.getExecutionPayload(
+				executionData, blobsBundle, err := vs.getExecutionPayloadV2AndBlobsBundleV1(
 					ctx,
 					req.Slot,
 					idx,
 					bytesutil.ToBytes32(parentRoot),
 					head,
 				)
-				if err != nil {
-					return nil, errors.Wrap(err, "could not get execution payload")
-				}
-				blk.ExecutionPayload = executionPayload
-=======
+				p, err := executionData.PbV2()
+				if err != nil {
+					return nil, errors.Wrap(err, "could not get execution payload v2")
+				}
+
+				blk.ExecutionPayloadV2 = p
+
+				blk.BlobsKzg = blobsBundle.KzgCommitments
+				aggregatedProof, err := eth.ComputeAggregateKZGProof(blobs.BlobsSequenceImpl(blobsBundle.Blobs))
+				if err != nil {
+					return nil, fmt.Errorf("failed to compute aggregated kzg proof: %v", err)
+				}
+				vs.BlobsCache.Put(&ethpb.BlobsSidecar{
+					BeaconBlockRoot: blobsBundle.BlockHash,
+					BeaconBlockSlot: blk.Slot,
+					Blobs:           blobsBundle.Blobs,
+					AggregatedProof: aggregatedProof[:],
+				})
+
+				changes, err := vs.BLSChangesPool.BLSToExecChangesForInclusion()
+				if err != nil {
+					return nil, errors.Wrap(err, "could not pack BLSToExecutionChanges")
+				}
+				blk.BlsToExecutionChanges = changes
+			} else {
 				p, err := executionData.PbV1()
 				if err != nil {
 					return nil, errors.Wrap(err, "could not get execution payload v2")
 				}
 				blk.ExecutionPayload = p
->>>>>>> 98c0b233
 			}
 		}
 	}
