--- conflicted
+++ resolved
@@ -15,10 +15,7 @@
 	TimeFetcher      blockchain.TimeFetcher
 	SyncChecker      sync.Checker
 	AttestationsPool attestations.Pool
-<<<<<<< HEAD
-=======
 	PeerManager      p2p.PeerManager
->>>>>>> 016beb51
 	Broadcaster      p2p.Broadcaster
 	V1Alpha1Server   *v1alpha1validator.Server
 }