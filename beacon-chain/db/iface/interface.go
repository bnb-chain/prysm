--- conflicted
+++ resolved
@@ -142,19 +142,11 @@
 		ctx context.Context, proposals []*slashertypes.SignedBlockHeaderWrapper,
 	) ([]*eth.ProposerSlashing, error)
 	PruneAttestationsAtEpoch(
-<<<<<<< HEAD
-		ctx context.Context, minEpoch types.Epoch,
-	) (uint, error)
-	PruneProposalsAtEpoch(
-		ctx context.Context, minEpoch types.Epoch,
-	) (uint, error)
-=======
 		ctx context.Context, maxEpoch types.Epoch,
 	) (numPruned uint, err error)
 	PruneProposalsAtEpoch(
 		ctx context.Context, maxEpoch types.Epoch,
 	) (numPruned uint, err error)
->>>>>>> 9668ab0f
 	DatabasePath() string
 	ClearDB() error
 }
