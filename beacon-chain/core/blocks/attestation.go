package blocks

import (
	"context"
	"fmt"

	"github.com/pkg/errors"
	"github.com/prysmaticlabs/prysm/v5/beacon-chain/core/helpers"
	"github.com/prysmaticlabs/prysm/v5/beacon-chain/core/signing"
	"github.com/prysmaticlabs/prysm/v5/beacon-chain/core/time"
	"github.com/prysmaticlabs/prysm/v5/beacon-chain/state"
	"github.com/prysmaticlabs/prysm/v5/config/params"
	"github.com/prysmaticlabs/prysm/v5/consensus-types/blocks"
	"github.com/prysmaticlabs/prysm/v5/consensus-types/interfaces"
	"github.com/prysmaticlabs/prysm/v5/consensus-types/primitives"
	"github.com/prysmaticlabs/prysm/v5/crypto/bls"
	ethpb "github.com/prysmaticlabs/prysm/v5/proto/prysm/v1alpha1"
	"github.com/prysmaticlabs/prysm/v5/proto/prysm/v1alpha1/attestation"
	"github.com/prysmaticlabs/prysm/v5/runtime/version"
	"go.opencensus.io/trace"
)

// ProcessAttestationsNoVerifySignature applies processing operations to a block's inner attestation
// records. The only difference would be that the attestation signature would not be verified.
func ProcessAttestationsNoVerifySignature(
	ctx context.Context,
	beaconState state.BeaconState,
	b interfaces.ReadOnlyBeaconBlock,
) (state.BeaconState, error) {
	if b == nil || b.IsNil() {
		return nil, blocks.ErrNilBeaconBlock
	}
	body := b.Body()
	var err error
	for idx, att := range body.Attestations() {
		beaconState, err = ProcessAttestationNoVerifySignature(ctx, beaconState, att)
		if err != nil {
			return nil, errors.Wrapf(err, "could not verify attestation at index %d in block", idx)
		}
	}
	return beaconState, nil
}

// VerifyAttestationNoVerifySignature verifies the attestation without verifying the attestation signature. This is
// used before processing attestation with the beacon state.
func VerifyAttestationNoVerifySignature(
	ctx context.Context,
	beaconState state.ReadOnlyBeaconState,
	att interfaces.Attestation,
) error {
	ctx, span := trace.StartSpan(ctx, "core.VerifyAttestationNoVerifySignature")
	defer span.End()

	if err := helpers.ValidateNilAttestation(att); err != nil {
		return err
	}

	if att.Version() >= version.Electra && att.GetData().CommitteeIndex != 0 {
		return errors.New("committee index must be 0 post-Electra")
	}

	currEpoch := time.CurrentEpoch(beaconState)
	prevEpoch := time.PrevEpoch(beaconState)
	data := att.GetData()
	if data.Target.Epoch != prevEpoch && data.Target.Epoch != currEpoch {
		return fmt.Errorf(
			"expected target epoch (%d) to be the previous epoch (%d) or the current epoch (%d)",
			data.Target.Epoch,
			prevEpoch,
			currEpoch,
		)
	}

	if data.Target.Epoch == currEpoch {
		if !beaconState.MatchCurrentJustifiedCheckpoint(data.Source) {
			return errors.New("source check point not equal to current justified checkpoint")
		}
	} else {
		if !beaconState.MatchPreviousJustifiedCheckpoint(data.Source) {
			return errors.New("source check point not equal to previous justified checkpoint")
		}
	}

	if err := helpers.ValidateSlotTargetEpoch(att.GetData()); err != nil {
		return err
	}

	s := att.GetData().Slot
	minInclusionCheck := s+params.BeaconConfig().MinAttestationInclusionDelay <= beaconState.Slot()
	if !minInclusionCheck {
		return fmt.Errorf(
			"attestation slot %d + inclusion delay %d > state slot %d",
			s,
			params.BeaconConfig().MinAttestationInclusionDelay,
			beaconState.Slot(),
		)
	}

	if beaconState.Version() < version.Deneb {
		epochInclusionCheck := beaconState.Slot() <= s+params.BeaconConfig().SlotsPerEpoch
		if !epochInclusionCheck {
			return fmt.Errorf(
				"state slot %d > attestation slot %d + SLOTS_PER_EPOCH %d",
				beaconState.Slot(),
				s,
				params.BeaconConfig().SlotsPerEpoch,
			)
		}
	}
<<<<<<< HEAD

	if att.Version() < version.Electra {
		activeValidatorCount, err := helpers.ActiveValidatorCount(ctx, beaconState, att.GetData().Target.Epoch)
		if err != nil {
			return err
		}
		c := helpers.SlotCommitteeCount(activeValidatorCount)
		if uint64(att.GetData().CommitteeIndex) >= c {
			return fmt.Errorf("committee index %d >= committee count %d", att.GetData().CommitteeIndex, c)
		}

		if err := helpers.VerifyAttestationBitfieldLengths(ctx, beaconState, att); err != nil {
			return errors.Wrap(err, "could not verify attestation bitfields")
		}
=======
	activeValidatorCount, err := helpers.ActiveValidatorCount(ctx, beaconState, att.GetData().Target.Epoch)
	if err != nil {
		return err
	}
	c := helpers.SlotCommitteeCount(activeValidatorCount)

	var indexedAtt ethpb.IndexedAtt

	if att.Version() < version.Electra {
		if uint64(att.GetData().CommitteeIndex) >= c {
			return fmt.Errorf("committee index %d >= committee count %d", att.GetData().CommitteeIndex, c)
		}

		if err = helpers.VerifyAttestationBitfieldLengths(ctx, beaconState, att); err != nil {
			return errors.Wrap(err, "could not verify attestation bitfields")
		}

		// Verify attesting indices are correct.
		committee, err := helpers.BeaconCommitteeFromState(ctx, beaconState, att.GetData().Slot, att.GetData().CommitteeIndex)
		if err != nil {
			return err
		}
		indexedAtt, err = attestation.ConvertToIndexed(ctx, att, committee)
		if err != nil {
			return err
		}
	} else {
		if att.GetData().CommitteeIndex != 0 {
			return errors.New("committee index must be 0 post-Electra")
		}

		committeeIndices := att.GetCommitteeBitsVal().BitIndices()
		committees := make([][]primitives.ValidatorIndex, len(committeeIndices))
		participantsCount := 0
		var err error
		for i, ci := range committeeIndices {
			if uint64(ci) >= c {
				return fmt.Errorf("committee index %d >= committee count %d", ci, c)
			}
			committees[i], err = helpers.BeaconCommitteeFromState(ctx, beaconState, att.GetData().Slot, primitives.CommitteeIndex(ci))
			if err != nil {
				return err
			}
			participantsCount += len(committees[i])
		}
		if att.GetAggregationBits().Len() != uint64(participantsCount) {
			return fmt.Errorf("aggregation bits count %d is different than participant count %d", att.GetAggregationBits().Len(), participantsCount)
		}
		indexedAtt, err = attestation.ConvertToIndexed(ctx, att, committees...)
		if err != nil {
			return err
		}
	}
>>>>>>> 77f9a86a

		// Verify attesting indices are correct.
		committee, err := helpers.BeaconCommitteeFromState(ctx, beaconState, att.GetData().Slot, att.GetData().CommitteeIndex)
		if err != nil {
			return err
		}
		indexedAtt, err := attestation.ConvertToIndexed(ctx, att, [][]primitives.ValidatorIndex{committee})
		if err != nil {
			return err
		}
		return attestation.IsValidAttestationIndices(ctx, indexedAtt)
	} else {
		committeeIndices := att.GetCommitteeBits().BitIndices()
		committees := make([][]primitives.ValidatorIndex, len(committeeIndices))
		var err error
		for i, ci := range committeeIndices {
			committees[i], err = helpers.BeaconCommitteeFromState(ctx, beaconState, att.GetData().Slot, primitives.CommitteeIndex(ci))
			if err != nil {
				return err
			}
		}
		indexedAtt, err := attestation.ConvertToIndexed(ctx, att, committees)
		if err != nil {
			return err
		}
		return attestation.IsValidAttestationIndices(ctx, indexedAtt)
	}
}

// ProcessAttestationNoVerifySignature processes the attestation without verifying the attestation signature. This
// method is used to validate attestations whose signatures have already been verified.
func ProcessAttestationNoVerifySignature(
	ctx context.Context,
	beaconState state.BeaconState,
	att interfaces.Attestation,
) (state.BeaconState, error) {
	ctx, span := trace.StartSpan(ctx, "core.ProcessAttestationNoVerifySignature")
	defer span.End()

	if err := VerifyAttestationNoVerifySignature(ctx, beaconState, att); err != nil {
		return nil, err
	}

	currEpoch := time.CurrentEpoch(beaconState)
	data := att.GetData()
	s := att.GetData().Slot
	proposerIndex, err := helpers.BeaconProposerIndex(ctx, beaconState)
	if err != nil {
		return nil, err
	}
	pendingAtt := &ethpb.PendingAttestation{
		Data:            data,
		AggregationBits: att.GetAggregationBits(),
		InclusionDelay:  beaconState.Slot() - s,
		ProposerIndex:   proposerIndex,
	}

	if data.Target.Epoch == currEpoch {
		if err := beaconState.AppendCurrentEpochAttestations(pendingAtt); err != nil {
			return nil, err
		}
	} else {
		if err := beaconState.AppendPreviousEpochAttestations(pendingAtt); err != nil {
			return nil, err
		}
	}

	return beaconState, nil
}

// VerifyAttestationSignature converts and attestation into an indexed attestation and verifies
// the signature in that attestation.
func VerifyAttestationSignature(ctx context.Context, beaconState state.ReadOnlyBeaconState, att interfaces.Attestation) error {
	if err := helpers.ValidateNilAttestation(att); err != nil {
		return err
	}
<<<<<<< HEAD

	var committees [][]primitives.ValidatorIndex
	if att.Version() < version.Electra {
		committee, err := helpers.BeaconCommitteeFromState(ctx, beaconState, att.GetData().Slot, att.GetData().CommitteeIndex)
		if err != nil {
			return err
		}
		committees = [][]primitives.ValidatorIndex{committee}
	} else {
		committeeIndices := helpers.CommitteeIndices(att.GetCommitteeBits())
		committees = make([][]primitives.ValidatorIndex, len(committeeIndices))
		var err error
		for i, ci := range committeeIndices {
			committees[i], err = helpers.BeaconCommitteeFromState(ctx, beaconState, att.GetData().Slot, ci)
			if err != nil {
				return err
			}
		}
=======
	committee, err := helpers.BeaconCommitteeFromState(ctx, beaconState, att.GetData().Slot, att.GetData().CommitteeIndex)
	if err != nil {
		return err
>>>>>>> 77f9a86a
	}

	indexedAtt, err := attestation.ConvertToIndexed(ctx, att, committees)
	if err != nil {
		return err
	}
	return VerifyIndexedAttestation(ctx, beaconState, indexedAtt)
}

// VerifyIndexedAttestation determines the validity of an indexed attestation.
//
// Spec pseudocode definition:
//
//	def is_valid_indexed_attestation(state: BeaconState, indexed_attestation: IndexedAttestation) -> bool:
//	  """
//	  Check if ``indexed_attestation`` is not empty, has sorted and unique indices and has a valid aggregate signature.
//	  """
//	  # Verify indices are sorted and unique
//	  indices = indexed_attestation.attesting_indices
//	  if len(indices) == 0 or not indices == sorted(set(indices)):
//	      return False
//	  # Verify aggregate signature
//	  pubkeys = [state.validators[i].pubkey for i in indices]
//	  domain = get_domain(state, DOMAIN_BEACON_ATTESTER, indexed_attestation.data.target.epoch)
//	  signing_root = compute_signing_root(indexed_attestation.data, domain)
//	  return bls.FastAggregateVerify(pubkeys, signing_root, indexed_attestation.signature)
func VerifyIndexedAttestation(ctx context.Context, beaconState state.ReadOnlyBeaconState, indexedAtt ethpb.IndexedAtt) error {
	ctx, span := trace.StartSpan(ctx, "core.VerifyIndexedAttestation")
	defer span.End()

	if err := attestation.IsValidAttestationIndices(ctx, indexedAtt); err != nil {
		return err
	}
	domain, err := signing.Domain(
		beaconState.Fork(),
		indexedAtt.GetData().Target.Epoch,
		params.BeaconConfig().DomainBeaconAttester,
		beaconState.GenesisValidatorsRoot(),
	)
	if err != nil {
		return err
	}
	indices := indexedAtt.GetAttestingIndices()
	var pubkeys []bls.PublicKey
	for i := 0; i < len(indices); i++ {
		pubkeyAtIdx := beaconState.PubkeyAtIndex(primitives.ValidatorIndex(indices[i]))
		pk, err := bls.PublicKeyFromBytes(pubkeyAtIdx[:])
		if err != nil {
			return errors.Wrap(err, "could not deserialize validator public key")
		}
		pubkeys = append(pubkeys, pk)
	}
	return attestation.VerifyIndexedAttestationSig(ctx, indexedAtt, pubkeys, domain)
}<|MERGE_RESOLUTION|>--- conflicted
+++ resolved
@@ -107,22 +107,6 @@
 			)
 		}
 	}
-<<<<<<< HEAD
-
-	if att.Version() < version.Electra {
-		activeValidatorCount, err := helpers.ActiveValidatorCount(ctx, beaconState, att.GetData().Target.Epoch)
-		if err != nil {
-			return err
-		}
-		c := helpers.SlotCommitteeCount(activeValidatorCount)
-		if uint64(att.GetData().CommitteeIndex) >= c {
-			return fmt.Errorf("committee index %d >= committee count %d", att.GetData().CommitteeIndex, c)
-		}
-
-		if err := helpers.VerifyAttestationBitfieldLengths(ctx, beaconState, att); err != nil {
-			return errors.Wrap(err, "could not verify attestation bitfields")
-		}
-=======
 	activeValidatorCount, err := helpers.ActiveValidatorCount(ctx, beaconState, att.GetData().Target.Epoch)
 	if err != nil {
 		return err
@@ -171,39 +155,13 @@
 		if att.GetAggregationBits().Len() != uint64(participantsCount) {
 			return fmt.Errorf("aggregation bits count %d is different than participant count %d", att.GetAggregationBits().Len(), participantsCount)
 		}
-		indexedAtt, err = attestation.ConvertToIndexed(ctx, att, committees...)
-		if err != nil {
-			return err
-		}
-	}
->>>>>>> 77f9a86a
-
-		// Verify attesting indices are correct.
-		committee, err := helpers.BeaconCommitteeFromState(ctx, beaconState, att.GetData().Slot, att.GetData().CommitteeIndex)
-		if err != nil {
-			return err
-		}
-		indexedAtt, err := attestation.ConvertToIndexed(ctx, att, [][]primitives.ValidatorIndex{committee})
-		if err != nil {
-			return err
-		}
-		return attestation.IsValidAttestationIndices(ctx, indexedAtt)
-	} else {
-		committeeIndices := att.GetCommitteeBits().BitIndices()
-		committees := make([][]primitives.ValidatorIndex, len(committeeIndices))
-		var err error
-		for i, ci := range committeeIndices {
-			committees[i], err = helpers.BeaconCommitteeFromState(ctx, beaconState, att.GetData().Slot, primitives.CommitteeIndex(ci))
-			if err != nil {
-				return err
-			}
-		}
-		indexedAtt, err := attestation.ConvertToIndexed(ctx, att, committees)
-		if err != nil {
-			return err
-		}
-		return attestation.IsValidAttestationIndices(ctx, indexedAtt)
-	}
+		indexedAtt, err = attestation.ConvertToIndexed(ctx, att, committees)
+		if err != nil {
+			return err
+		}
+	}
+
+	return attestation.IsValidAttestationIndices(ctx, indexedAtt)
 }
 
 // ProcessAttestationNoVerifySignature processes the attestation without verifying the attestation signature. This
@@ -253,7 +211,6 @@
 	if err := helpers.ValidateNilAttestation(att); err != nil {
 		return err
 	}
-<<<<<<< HEAD
 
 	var committees [][]primitives.ValidatorIndex
 	if att.Version() < version.Electra {
@@ -272,11 +229,6 @@
 				return err
 			}
 		}
-=======
-	committee, err := helpers.BeaconCommitteeFromState(ctx, beaconState, att.GetData().Slot, att.GetData().CommitteeIndex)
-	if err != nil {
-		return err
->>>>>>> 77f9a86a
 	}
 
 	indexedAtt, err := attestation.ConvertToIndexed(ctx, att, committees)
