// Package epoch contains epoch processing libraries according to spec, able to
// process new balance for validators, justify and finalize new
// check points, and shuffle validators to different slots and
// shards.
package epoch

import (
	"context"
	"fmt"
	"sort"

	"github.com/pkg/errors"
	"github.com/prysmaticlabs/prysm/v5/beacon-chain/core/helpers"
	"github.com/prysmaticlabs/prysm/v5/beacon-chain/core/time"
	"github.com/prysmaticlabs/prysm/v5/beacon-chain/core/validators"
	"github.com/prysmaticlabs/prysm/v5/beacon-chain/state"
	"github.com/prysmaticlabs/prysm/v5/beacon-chain/state/stateutil"
	fieldparams "github.com/prysmaticlabs/prysm/v5/config/fieldparams"
	"github.com/prysmaticlabs/prysm/v5/config/params"
	"github.com/prysmaticlabs/prysm/v5/consensus-types/primitives"
	"github.com/prysmaticlabs/prysm/v5/math"
	ethpb "github.com/prysmaticlabs/prysm/v5/proto/prysm/v1alpha1"
	"github.com/prysmaticlabs/prysm/v5/proto/prysm/v1alpha1/attestation"
	"github.com/prysmaticlabs/prysm/v5/runtime/version"
)

// sortableIndices implements the Sort interface to sort newly activated validator indices
// by activation epoch and by index number.
type sortableIndices struct {
	indices    []primitives.ValidatorIndex
	validators []*ethpb.Validator
}

// Len is the number of elements in the collection.
func (s sortableIndices) Len() int { return len(s.indices) }

// Swap swaps the elements with indexes i and j.
func (s sortableIndices) Swap(i, j int) { s.indices[i], s.indices[j] = s.indices[j], s.indices[i] }

// Less reports whether the element with index i must sort before the element with index j.
func (s sortableIndices) Less(i, j int) bool {
	if s.validators[s.indices[i]].ActivationEligibilityEpoch == s.validators[s.indices[j]].ActivationEligibilityEpoch {
		return s.indices[i] < s.indices[j]
	}
	return s.validators[s.indices[i]].ActivationEligibilityEpoch < s.validators[s.indices[j]].ActivationEligibilityEpoch
}

// AttestingBalance returns the total balance from all the attesting indices.
//
// WARNING: This method allocates a new copy of the attesting validator indices set and is
// considered to be very memory expensive. Avoid using this unless you really
// need to get attesting balance from attestations.
//
// Spec pseudocode definition:
//
//	def get_attesting_balance(state: BeaconState, attestations: Sequence[PendingAttestation]) -> Gwei:
//	  """
//	  Return the combined effective balance of the set of unslashed validators participating in ``attestations``.
//	  Note: ``get_total_balance`` returns ``EFFECTIVE_BALANCE_INCREMENT`` Gwei minimum to avoid divisions by zero.
//	  """
//	  return get_total_balance(state, get_unslashed_attesting_indices(state, attestations))
func AttestingBalance(ctx context.Context, state state.ReadOnlyBeaconState, atts []*ethpb.PendingAttestation) (uint64, error) {
	indices, err := UnslashedAttestingIndices(ctx, state, atts)
	if err != nil {
		return 0, errors.Wrap(err, "could not get attesting indices")
	}
	return helpers.TotalBalance(state, indices), nil
}

// ProcessRegistryUpdates rotates validators in and out of active pool.
// the amount to rotate is determined churn limit.
//
// Spec pseudocode definition:
//
//	def process_registry_updates(state: BeaconState) -> None:
//	 # Process activation eligibility and ejections
//	 for index, validator in enumerate(state.validators):
//	     if is_eligible_for_activation_queue(validator):
//	         validator.activation_eligibility_epoch = get_current_epoch(state) + 1
//
//	     if is_active_validator(validator, get_current_epoch(state)) and validator.effective_balance <= EJECTION_BALANCE:
//	         initiate_validator_exit(state, ValidatorIndex(index))
//
//	 # Queue validators eligible for activation and not yet dequeued for activation
//	 activation_queue = sorted([
//	     index for index, validator in enumerate(state.validators)
//	     if is_eligible_for_activation(state, validator)
//	     # Order by the sequence of activation_eligibility_epoch setting and then index
//	 ], key=lambda index: (state.validators[index].activation_eligibility_epoch, index))
//	 # Dequeued validators for activation up to churn limit
//	 for index in activation_queue[:get_validator_churn_limit(state)]:
//	     validator = state.validators[index]
//	     validator.activation_epoch = compute_activation_exit_epoch(get_current_epoch(state))
func ProcessRegistryUpdates(ctx context.Context, state state.BeaconState) (state.BeaconState, error) {
	currentEpoch := time.CurrentEpoch(state)
	vals := state.Validators()
	var err error
	ejectionBal := params.BeaconConfig().EjectionBalance
	activationEligibilityEpoch := time.CurrentEpoch(state) + 1
	for idx, validator := range vals {
		// Process the validators for activation eligibility.
		if helpers.IsEligibleForActivationQueue(validator, currentEpoch) {
			validator.ActivationEligibilityEpoch = activationEligibilityEpoch
			if err := state.UpdateValidatorAtIndex(primitives.ValidatorIndex(idx), validator); err != nil {
				return nil, err
			}
		}

		// Process the validators for ejection.
		isActive := helpers.IsActiveValidator(validator, currentEpoch)
		belowEjectionBalance := validator.EffectiveBalance <= ejectionBal
		if isActive && belowEjectionBalance {
			// Here is fine to do a quadratic loop since this should
			// barely happen
			maxExitEpoch, churn := validators.MaxExitEpochAndChurn(state)
			state, _, err = validators.InitiateValidatorExit(ctx, state, primitives.ValidatorIndex(idx), maxExitEpoch, churn)
			if err != nil && !errors.Is(err, validators.ErrValidatorAlreadyExited) {
				return nil, errors.Wrapf(err, "could not initiate exit for validator %d", idx)
			}
		}
	}

	// Queue validators eligible for activation and not yet dequeued for activation.
	var activationQ []primitives.ValidatorIndex
	for idx, validator := range vals {
		if helpers.IsEligibleForActivation(state, validator) {
			activationQ = append(activationQ, primitives.ValidatorIndex(idx))
		}
	}

	sort.Sort(sortableIndices{indices: activationQ, validators: vals})

	// Only activate just enough validators according to the activation churn limit.
	limit := uint64(len(activationQ))
	activeValidatorCount, err := helpers.ActiveValidatorCount(ctx, state, currentEpoch)
	if err != nil {
		return nil, errors.Wrap(err, "could not get active validator count")
	}

	churnLimit := helpers.ValidatorActivationChurnLimit(activeValidatorCount)

	if state.Version() >= version.Deneb {
		churnLimit = helpers.ValidatorActivationChurnLimitDeneb(activeValidatorCount)
	}

	// Prevent churn limit cause index out of bound.
	if churnLimit < limit {
		limit = churnLimit
	}

	activationExitEpoch := helpers.ActivationExitEpoch(currentEpoch)
	for _, index := range activationQ[:limit] {
		validator, err := state.ValidatorAtIndex(index)
		if err != nil {
			return nil, err
		}
		validator.ActivationEpoch = activationExitEpoch
		if err := state.UpdateValidatorAtIndex(index, validator); err != nil {
			return nil, err
		}
	}
	return state, nil
}

// ProcessSlashings processes the slashed validators during epoch processing,
//
//	def process_slashings(state: BeaconState) -> None:
//	  epoch = get_current_epoch(state)
//	  total_balance = get_total_active_balance(state)
//	  adjusted_total_slashing_balance = min(sum(state.slashings) * PROPORTIONAL_SLASHING_MULTIPLIER, total_balance)
//	  for index, validator in enumerate(state.validators):
//	      if validator.slashed and epoch + EPOCHS_PER_SLASHINGS_VECTOR // 2 == validator.withdrawable_epoch:
//	          increment = EFFECTIVE_BALANCE_INCREMENT  # Factored out from penalty numerator to avoid uint64 overflow
//	          penalty_numerator = validator.effective_balance // increment * adjusted_total_slashing_balance
//	          penalty = penalty_numerator // total_balance * increment
//	          decrease_balance(state, ValidatorIndex(index), penalty)
func ProcessSlashings(state state.BeaconState, slashingMultiplier uint64) (state.BeaconState, error) {
	currentEpoch := time.CurrentEpoch(state)
	totalBalance, err := helpers.TotalActiveBalance(state)
	if err != nil {
		return nil, errors.Wrap(err, "could not get total active balance")
	}

	// Compute slashed balances in the current epoch
	exitLength := params.BeaconConfig().EpochsPerSlashingsVector

	// Compute the sum of state slashings
	slashings := state.Slashings()
	totalSlashing := uint64(0)
	for _, slashing := range slashings {
		totalSlashing, err = math.Add64(totalSlashing, slashing)
		if err != nil {
			return nil, err
		}
	}

	// a callback is used here to apply the following actions to all validators
	// below equally.
	increment := params.BeaconConfig().EffectiveBalanceIncrement
	minSlashing := math.Min(totalSlashing*slashingMultiplier, totalBalance)
	err = state.ApplyToEveryValidator(func(idx int, val *ethpb.Validator) (bool, *ethpb.Validator, error) {
		correctEpoch := (currentEpoch + exitLength/2) == val.WithdrawableEpoch
		if val.Slashed && correctEpoch {
			penaltyNumerator := val.EffectiveBalance / increment * minSlashing
			penalty := penaltyNumerator / totalBalance * increment
			if err := helpers.DecreaseBalance(state, primitives.ValidatorIndex(idx), penalty); err != nil {
				return false, val, err
			}
			return true, val, nil
		}
		return false, val, nil
	})
	return state, err
}

// ProcessEth1DataReset processes updates to ETH1 data votes during epoch processing.
//
// Spec pseudocode definition:
//
//	def process_eth1_data_reset(state: BeaconState) -> None:
//	  next_epoch = Epoch(get_current_epoch(state) + 1)
//	  # Reset eth1 data votes
//	  if next_epoch % EPOCHS_PER_ETH1_VOTING_PERIOD == 0:
//	      state.eth1_data_votes = []
func ProcessEth1DataReset(state state.BeaconState) (state.BeaconState, error) {
	currentEpoch := time.CurrentEpoch(state)
	nextEpoch := currentEpoch + 1

	// Reset ETH1 data votes.
	if nextEpoch%params.BeaconConfig().EpochsPerEth1VotingPeriod == 0 {
		if err := state.SetEth1DataVotes([]*ethpb.Eth1Data{}); err != nil {
			return nil, err
		}
	}

	return state, nil
}

// ProcessEffectiveBalanceUpdates processes effective balance updates during epoch processing.
//
// Spec pseudocode definition:
//
//	def process_effective_balance_updates(state: BeaconState) -> None:
//	  # Update effective balances with hysteresis
//	  for index, validator in enumerate(state.validators):
//	      balance = state.balances[index]
//	      HYSTERESIS_INCREMENT = uint64(EFFECTIVE_BALANCE_INCREMENT // HYSTERESIS_QUOTIENT)
//	      DOWNWARD_THRESHOLD = HYSTERESIS_INCREMENT * HYSTERESIS_DOWNWARD_MULTIPLIER
//	      UPWARD_THRESHOLD = HYSTERESIS_INCREMENT * HYSTERESIS_UPWARD_MULTIPLIER
//	      if (
//	          balance + DOWNWARD_THRESHOLD < validator.effective_balance
//	          or validator.effective_balance + UPWARD_THRESHOLD < balance
//	      ):
//	          validator.effective_balance = min(balance - balance % EFFECTIVE_BALANCE_INCREMENT, MAX_EFFECTIVE_BALANCE)
func ProcessEffectiveBalanceUpdates(state state.BeaconState) (state.BeaconState, error) {
	effBalanceInc := params.BeaconConfig().EffectiveBalanceIncrement
	maxEffBalance := params.BeaconConfig().MaxEffectiveBalance
	hysteresisInc := effBalanceInc / params.BeaconConfig().HysteresisQuotient
	downwardThreshold := hysteresisInc * params.BeaconConfig().HysteresisDownwardMultiplier
	upwardThreshold := hysteresisInc * params.BeaconConfig().HysteresisUpwardMultiplier

	bals := state.Balances()

	// Update effective balances with hysteresis.
	validatorFunc := func(idx int, val *ethpb.Validator) (bool, *ethpb.Validator, error) {
		if val == nil {
			return false, nil, fmt.Errorf("validator %d is nil in state", idx)
		}
		if idx >= len(bals) {
			return false, nil, fmt.Errorf("validator index exceeds validator length in state %d >= %d", idx, len(state.Balances()))
		}
		balance := bals[idx]

		if balance+downwardThreshold < val.EffectiveBalance || val.EffectiveBalance+upwardThreshold < balance {
			effectiveBal := maxEffBalance
			if effectiveBal > balance-balance%effBalanceInc {
				effectiveBal = balance - balance%effBalanceInc
			}
			if effectiveBal != val.EffectiveBalance {
				newVal := ethpb.CopyValidator(val)
				newVal.EffectiveBalance = effectiveBal
				return true, newVal, nil
			}
			return false, val, nil
		}
		return false, val, nil
	}

	if err := state.ApplyToEveryValidator(validatorFunc); err != nil {
		return nil, err
	}

	return state, nil
}

// ProcessSlashingsReset processes the total slashing balances updates during epoch processing.
//
// Spec pseudocode definition:
//
//	def process_slashings_reset(state: BeaconState) -> None:
//	  next_epoch = Epoch(get_current_epoch(state) + 1)
//	  # Reset slashings
//	  state.slashings[next_epoch % EPOCHS_PER_SLASHINGS_VECTOR] = Gwei(0)
func ProcessSlashingsReset(state state.BeaconState) (state.BeaconState, error) {
	currentEpoch := time.CurrentEpoch(state)
	nextEpoch := currentEpoch + 1

	// Set total slashed balances.
	slashedExitLength := params.BeaconConfig().EpochsPerSlashingsVector
	slashedEpoch := nextEpoch % slashedExitLength
	slashings := state.Slashings()
	if uint64(len(slashings)) != uint64(slashedExitLength) {
		return nil, fmt.Errorf(
			"state slashing length %d different than EpochsPerHistoricalVector %d",
			len(slashings),
			slashedExitLength,
		)
	}
	if err := state.UpdateSlashingsAtIndex(uint64(slashedEpoch) /* index */, 0 /* value */); err != nil {
		return nil, err
	}

	return state, nil
}

// ProcessRandaoMixesReset processes the final updates to RANDAO mix during epoch processing.
//
// Spec pseudocode definition:
//
//	def process_randao_mixes_reset(state: BeaconState) -> None:
//	  current_epoch = get_current_epoch(state)
//	  next_epoch = Epoch(current_epoch + 1)
//	  # Set randao mix
//	  state.randao_mixes[next_epoch % EPOCHS_PER_HISTORICAL_VECTOR] = get_randao_mix(state, current_epoch)
func ProcessRandaoMixesReset(state state.BeaconState) (state.BeaconState, error) {
	currentEpoch := time.CurrentEpoch(state)
	nextEpoch := currentEpoch + 1

	// Set RANDAO mix.
	randaoMixLength := params.BeaconConfig().EpochsPerHistoricalVector
	if uint64(state.RandaoMixesLength()) != uint64(randaoMixLength) {
		return nil, fmt.Errorf(
			"state randao length %d different than EpochsPerHistoricalVector %d",
			state.RandaoMixesLength(),
			randaoMixLength,
		)
	}
	mix, err := helpers.RandaoMix(state, currentEpoch)
	if err != nil {
		return nil, err
	}
	if err := state.UpdateRandaoMixesAtIndex(uint64(nextEpoch%randaoMixLength), [32]byte(mix)); err != nil {
		return nil, err
	}

	return state, nil
}

// ProcessHistoricalDataUpdate processes the updates to historical data during epoch processing.
// From Capella onward, per spec,state's historical summaries are updated instead of historical roots.
func ProcessHistoricalDataUpdate(state state.BeaconState) (state.BeaconState, error) {
	currentEpoch := time.CurrentEpoch(state)
	nextEpoch := currentEpoch + 1

	// Set historical root accumulator.
	epochsPerHistoricalRoot := params.BeaconConfig().SlotsPerHistoricalRoot.DivSlot(params.BeaconConfig().SlotsPerEpoch)
	if nextEpoch.Mod(uint64(epochsPerHistoricalRoot)) == 0 {
		if state.Version() >= version.Capella {
			br, err := stateutil.ArraysRoot(state.BlockRoots(), fieldparams.BlockRootsLength)
			if err != nil {
				return nil, err
			}
			sr, err := stateutil.ArraysRoot(state.StateRoots(), fieldparams.StateRootsLength)
			if err != nil {
				return nil, err
			}
			if err := state.AppendHistoricalSummaries(&ethpb.HistoricalSummary{BlockSummaryRoot: br[:], StateSummaryRoot: sr[:]}); err != nil {
				return nil, err
			}
		} else {
			historicalBatch := &ethpb.HistoricalBatch{
				BlockRoots: state.BlockRoots(),
				StateRoots: state.StateRoots(),
			}
			batchRoot, err := historicalBatch.HashTreeRoot()
			if err != nil {
				return nil, errors.Wrap(err, "could not hash historical batch")
			}
			if err := state.AppendHistoricalRoots(batchRoot); err != nil {
				return nil, err
			}
		}
	}

	return state, nil
}

// ProcessParticipationRecordUpdates rotates current/previous epoch attestations during epoch processing.
//
// nolint:dupword
// Spec pseudocode definition:
//
//	def process_participation_record_updates(state: BeaconState) -> None:
//	  # Rotate current/previous epoch attestations
//	  state.previous_epoch_attestations = state.current_epoch_attestations
//	  state.current_epoch_attestations = []
func ProcessParticipationRecordUpdates(state state.BeaconState) (state.BeaconState, error) {
	if err := state.RotateAttestations(); err != nil {
		return nil, err
	}
	return state, nil
}

// ProcessFinalUpdates processes the final updates during epoch processing.
func ProcessFinalUpdates(state state.BeaconState) (state.BeaconState, error) {
	var err error

	// Reset ETH1 data votes.
	state, err = ProcessEth1DataReset(state)
	if err != nil {
		return nil, err
	}

	// Update effective balances with hysteresis.
	state, err = ProcessEffectiveBalanceUpdates(state)
	if err != nil {
		return nil, err
	}

	// Set total slashed balances.
	state, err = ProcessSlashingsReset(state)
	if err != nil {
		return nil, err
	}

	// Set RANDAO mix.
	state, err = ProcessRandaoMixesReset(state)
	if err != nil {
		return nil, err
	}

	// Set historical root accumulator.
	state, err = ProcessHistoricalDataUpdate(state)
	if err != nil {
		return nil, err
	}

	// Rotate current and previous epoch attestations.
	state, err = ProcessParticipationRecordUpdates(state)
	if err != nil {
		return nil, err
	}

	return state, nil
}

// UnslashedAttestingIndices returns all the attesting indices from a list of attestations,
// it sorts the indices and filters out the slashed ones.
//
// Spec pseudocode definition:
//
//	def get_unslashed_attesting_indices(state: BeaconState,
//	                                  attestations: Sequence[PendingAttestation]) -> Set[ValidatorIndex]:
//	  output = set()  # type: Set[ValidatorIndex]
//	  for a in attestations:
//	      output = output.union(get_attesting_indices(state, a.data, a.aggregation_bits))
//	  return set(filter(lambda index: not state.validators[index].slashed, output))
func UnslashedAttestingIndices(ctx context.Context, state state.ReadOnlyBeaconState, atts []*ethpb.PendingAttestation) ([]primitives.ValidatorIndex, error) {
	var setIndices []primitives.ValidatorIndex
	seen := make(map[uint64]bool)

	for _, att := range atts {
<<<<<<< HEAD
		var committees [][]primitives.ValidatorIndex
		if att.Version() < version.Electra {
			committee, err := helpers.BeaconCommitteeFromState(ctx, state, att.GetData().Slot, att.GetData().CommitteeIndex)
			if err != nil {
				return nil, err
			}
			committees = [][]primitives.ValidatorIndex{committee}
		} else {
			committeeIndices := helpers.CommitteeIndices(att.GetCommitteeBits())
			committees = make([][]primitives.ValidatorIndex, len(committeeIndices))
			var err error
			for i, ci := range committeeIndices {
				committees[i], err = helpers.BeaconCommitteeFromState(ctx, state, att.GetData().Slot, ci)
				if err != nil {
					return nil, err
				}
			}
		}
		attestingIndices, err := attestation.AttestingIndices(att, committees)
=======
		committee, err := helpers.BeaconCommitteeFromState(ctx, state, att.GetData().Slot, att.GetData().CommitteeIndex)
		if err != nil {
			return nil, err
		}
		attestingIndices, err := attestation.AttestingIndices(att, committee)
>>>>>>> d04eca4d
		if err != nil {
			return nil, err
		}
		// Create a set for attesting indices
		for _, index := range attestingIndices {
			if !seen[index] {
				setIndices = append(setIndices, primitives.ValidatorIndex(index))
			}
			seen[index] = true
		}
	}
	// Sort the attesting set indices by increasing order.
	sort.Slice(setIndices, func(i, j int) bool { return setIndices[i] < setIndices[j] })
	// Remove the slashed validator indices.
	for i := 0; i < len(setIndices); i++ {
		v, err := state.ValidatorAtIndexReadOnly(setIndices[i])
		if err != nil {
			return nil, errors.Wrap(err, "failed to look up validator")
		}
		if !v.IsNil() && v.Slashed() {
			setIndices = append(setIndices[:i], setIndices[i+1:]...)
		}
	}

	return setIndices, nil
}<|MERGE_RESOLUTION|>--- conflicted
+++ resolved
@@ -470,33 +470,11 @@
 	seen := make(map[uint64]bool)
 
 	for _, att := range atts {
-<<<<<<< HEAD
-		var committees [][]primitives.ValidatorIndex
-		if att.Version() < version.Electra {
-			committee, err := helpers.BeaconCommitteeFromState(ctx, state, att.GetData().Slot, att.GetData().CommitteeIndex)
-			if err != nil {
-				return nil, err
-			}
-			committees = [][]primitives.ValidatorIndex{committee}
-		} else {
-			committeeIndices := helpers.CommitteeIndices(att.GetCommitteeBits())
-			committees = make([][]primitives.ValidatorIndex, len(committeeIndices))
-			var err error
-			for i, ci := range committeeIndices {
-				committees[i], err = helpers.BeaconCommitteeFromState(ctx, state, att.GetData().Slot, ci)
-				if err != nil {
-					return nil, err
-				}
-			}
-		}
-		attestingIndices, err := attestation.AttestingIndices(att, committees)
-=======
 		committee, err := helpers.BeaconCommitteeFromState(ctx, state, att.GetData().Slot, att.GetData().CommitteeIndex)
 		if err != nil {
 			return nil, err
 		}
 		attestingIndices, err := attestation.AttestingIndices(att, committee)
->>>>>>> d04eca4d
 		if err != nil {
 			return nil, err
 		}
