--- conflicted
+++ resolved
@@ -38,11 +38,7 @@
 // UnAggregatedAttReceivedData is the data sent with UnaggregatedAttReceived events.
 type UnAggregatedAttReceivedData struct {
 	// Attestation is the unaggregated attestation object.
-<<<<<<< HEAD
-	Attestation interfaces.Attestation
-=======
 	Attestation ethpb.Att
->>>>>>> d04eca4d
 }
 
 // AggregatedAttReceivedData is the data sent with AggregatedAttReceived events.
