--- conflicted
+++ resolved
@@ -107,18 +107,8 @@
 	if err != nil {
 		return err
 	}
-
-	if preState.Version() == version.Bellatrix {
-		mergeTransitionBlk, err := blocks.MergeTransitionBlock(preState, signed.Block().Body())
-		if err != nil {
-			return errors.Wrap(err, "could not check if merge block is terminal")
-		}
-		if mergeTransitionBlk {
-			if err := s.validateTerminalBlock(signed); err != nil {
-				return err
-			}
-		}
-	}
+	// TODO_MERGE: Optimize this copy.
+	copiedPreState := preState.Copy()
 
 	body := signed.Block().Body()
 	// TODO_MERGE: Break `ExecuteStateTransition` into per_slot and block processing so we can call `ExecutePayload` in the middle.
@@ -160,10 +150,8 @@
 			default:
 				return errors.Wrap(err, "could not execute payload")
 			}
-<<<<<<< HEAD
-=======
 			if fullyValidated {
-				mergeBlock, err := blocks.MergeTransitionBlock(postState, body)
+				mergeBlock, err := blocks.MergeTransitionBlock(copiedPreState, body)
 				if err != nil {
 					return errors.Wrap(err, "could not check if merge block is terminal")
 				}
@@ -173,7 +161,6 @@
 					}
 				}
 			}
->>>>>>> 8eaf3919
 		}
 	}
 
@@ -414,17 +401,7 @@
 	var set *bls.SignatureBatch
 	boundaries := make(map[[32]byte]state.BeaconState)
 	for i, b := range blks {
-		if preState.Version() == version.Bellatrix {
-			mergeTransitionBlk, err := blocks.MergeTransitionBlock(preState, b.Block().Body())
-			if err != nil {
-				return nil, nil, errors.Wrap(err, "could not check if merge block is terminal")
-			}
-			if mergeTransitionBlk {
-				if err := s.validateTerminalBlock(b); err != nil {
-					return nil, nil, err
-				}
-			}
-		}
+		preStateCopied := preState.Copy() // TODO_MERGE: Optimize this copy.
 		set, preState, err = transition.ExecuteStateTransitionNoVerifyAnySig(ctx, preState, b)
 		if err != nil {
 			return nil, nil, nil, err
@@ -442,20 +419,6 @@
 					return nil, nil, nil, errors.Wrap(err, "could not get body execution payload")
 				}
 				_, err = s.cfg.ExecutionEngineCaller.ExecutePayload(ctx, executionPayloadToExecutableData(payload))
-<<<<<<< HEAD
-				if err != nil {
-					return nil, nil, errors.Wrap(err, "could not execute payload")
-				}
-				headPayload, err := s.headBlock().Block().Body().ExecutionPayload()
-				if err != nil {
-					return nil, nil, err
-
-				}
-				// TODO_MERGE: Loading the finalized block from DB on per block is not ideal. Finalized block should be cached here
-				finalizedBlock, err := s.cfg.BeaconDB.Block(ctx, bytesutil.ToBytes32(preState.FinalizedCheckpoint().Root))
-				if err != nil {
-					return nil, nil, err
-=======
 				switch err {
 				case powchain.ErrInvalidPayload:
 					// TODO_MERGE walk up the parent chain removing
@@ -476,7 +439,7 @@
 					return nil, nil, nil, errors.Wrap(err, "could not execute payload")
 				}
 				if !optimistic[i] {
-					mergeBlock, err := blocks.MergeTransitionBlock(preState, b.Block().Body())
+					mergeBlock, err := blocks.MergeTransitionBlock(preStateCopied, b.Block().Body())
 					if err != nil {
 						return nil, nil, nil, errors.Wrap(err, "could not check if merge block is terminal")
 					}
@@ -488,7 +451,6 @@
 					headPayload, err := s.headBlock().Block().Body().ExecutionPayload()
 					if err != nil {
 						return nil, nil, nil, err
->>>>>>> 8eaf3919
 
 					}
 					// TODO_MERGE: Loading the finalized block from DB on per block is not ideal. Finalized block should be cached here
