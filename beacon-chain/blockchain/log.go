--- conflicted
+++ resolved
@@ -129,17 +129,12 @@
 			return errors.Wrap(err, "could not get withdrawals")
 		}
 		fields["withdrawals"] = len(withdrawals)
-<<<<<<< HEAD
-	}
-
-=======
 		changes, err := block.Body().BLSToExecutionChanges()
 		if err != nil {
 			return errors.Wrap(err, "could not get BLSToExecutionChanges")
 		}
 		fields["blsToExecutionChanges"] = len(changes)
 	}
->>>>>>> f7cecf9f
 	log.WithFields(fields).Debug("Synced new payload")
 	return nil
 }