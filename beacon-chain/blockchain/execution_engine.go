--- conflicted
+++ resolved
@@ -69,15 +69,8 @@
 	}
 
 	nextSlot := s.CurrentSlot() + 1 // Cache payload ID for next slot proposer.
-<<<<<<< HEAD
-	hasAttr, attr, proposerId, err := s.getPayloadAttribute(ctx, arg.headState, nextSlot)
-	if err != nil {
-		log.WithError(err).Error("Could not get head payload attribute")
-	}
-=======
 	hasAttr, attr, proposerId := s.getPayloadAttribute(ctx, arg.headState, nextSlot)
 
->>>>>>> fa01ee5e
 	payloadID, lastValidHash, err := s.cfg.ExecutionEngineCaller.ForkchoiceUpdated(ctx, fcs, attr)
 	if err != nil {
 		switch err {
@@ -257,41 +250,25 @@
 
 // getPayloadAttributes returns the payload attributes for the given state and slot.
 // The attribute is required to initiate a payload build process in the context of an `engine_forkchoiceUpdated` call.
-<<<<<<< HEAD
-func (s *Service) getPayloadAttribute(ctx context.Context, st state.BeaconState, slot types.Slot) (bool, payloadattribute.Attributer, types.ValidatorIndex, error) {
-=======
 func (s *Service) getPayloadAttribute(ctx context.Context, st state.BeaconState, slot types.Slot) (bool, payloadattribute.Attributer, types.ValidatorIndex) {
->>>>>>> fa01ee5e
 	emptyAttri := payloadattribute.EmptyWithVersion(st.Version())
 	// Root is `[32]byte{}` since we are retrieving proposer ID of a given slot. During insertion at assignment the root was not known.
 	proposerID, _, ok := s.cfg.ProposerSlotIndexCache.GetProposerPayloadIDs(slot, [32]byte{} /* root */)
 	if !ok { // There's no need to build attribute if there is no proposer for slot.
-<<<<<<< HEAD
-		return false, emptyAttri, 0, nil
-=======
-		return false, emptyAttri, 0
->>>>>>> fa01ee5e
+		return false, emptyAttri, 0
 	}
 
 	// Get previous randao.
 	st = st.Copy()
 	st, err := transition.ProcessSlotsIfPossible(ctx, st, slot)
 	if err != nil {
-<<<<<<< HEAD
-		return false, emptyAttri, 0, err
+		log.WithError(err).Error("Could not process slots to get payload attribute")
+		return false, emptyAttri, 0
 	}
 	prevRando, err := helpers.RandaoMix(st, time.CurrentEpoch(st))
 	if err != nil {
-		return false, emptyAttri, 0, err
-=======
-		log.WithError(err).Error("Could not process slots to get payload attribute")
-		return false, emptyAttri, 0
-	}
-	prevRando, err := helpers.RandaoMix(st, time.CurrentEpoch(st))
-	if err != nil {
 		log.WithError(err).Error("Could not get randao mix to get payload attribute")
 		return false, emptyAttri, 0
->>>>>>> fa01ee5e
 	}
 
 	// Get fee recipient.
@@ -309,12 +286,8 @@
 				"Please refer to our documentation for instructions")
 		}
 	case err != nil:
-<<<<<<< HEAD
-		return false, emptyAttri, 0, errors.Wrap(err, "could not get fee recipient in db")
-=======
 		log.WithError(err).Error("Could not get fee recipient to get payload attribute")
 		return false, emptyAttri, 0
->>>>>>> fa01ee5e
 	default:
 		feeRecipient = recipient
 	}
@@ -322,12 +295,8 @@
 	// Get timestamp.
 	t, err := slots.ToTime(uint64(s.genesisTime.Unix()), slot)
 	if err != nil {
-<<<<<<< HEAD
-		return false, emptyAttri, 0, err
-=======
 		log.WithError(err).Error("Could not get timestamp to get payload attribute")
 		return false, emptyAttri, 0
->>>>>>> fa01ee5e
 	}
 
 	var attr payloadattribute.Attributer
@@ -335,12 +304,8 @@
 	case version.Capella:
 		withdrawals, err := st.ExpectedWithdrawals()
 		if err != nil {
-<<<<<<< HEAD
-			return false, emptyAttri, 0, errors.Wrap(err, "could not get expected withdrawals")
-=======
 			log.WithError(err).Error("Could not get expected withdrawals to get payload attribute")
 			return false, emptyAttri, 0
->>>>>>> fa01ee5e
 		}
 		attr, err = payloadattribute.New(&enginev1.PayloadAttributesV2{
 			Timestamp:             uint64(t.Unix()),
@@ -349,12 +314,8 @@
 			Withdrawals:           withdrawals,
 		})
 		if err != nil {
-<<<<<<< HEAD
-			return false, emptyAttri, 0, err
-=======
 			log.WithError(err).Error("Could not get payload attribute")
 			return false, emptyAttri, 0
->>>>>>> fa01ee5e
 		}
 	case version.Bellatrix:
 		attr, err = payloadattribute.New(&enginev1.PayloadAttributes{
@@ -363,15 +324,6 @@
 			SuggestedFeeRecipient: feeRecipient.Bytes(),
 		})
 		if err != nil {
-<<<<<<< HEAD
-			return false, emptyAttri, 0, err
-		}
-	default:
-		return false, emptyAttri, 0, errors.New("unknown state version")
-	}
-
-	return true, attr, proposerID, nil
-=======
 			log.WithError(err).Error("Could not get payload attribute")
 			return false, emptyAttri, 0
 		}
@@ -381,7 +333,6 @@
 	}
 
 	return true, attr, proposerID
->>>>>>> fa01ee5e
 }
 
 // removeInvalidBlockAndState removes the invalid block and its corresponding state from the cache and DB.
