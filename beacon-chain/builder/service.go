--- conflicted
+++ resolved
@@ -14,7 +14,6 @@
 	"github.com/prysmaticlabs/prysm/network"
 	v1 "github.com/prysmaticlabs/prysm/proto/engine/v1"
 	ethpb "github.com/prysmaticlabs/prysm/proto/prysm/v1alpha1"
-	log "github.com/sirupsen/logrus"
 	"go.opencensus.io/trace"
 )
 
@@ -131,7 +130,6 @@
 	valid := make([]*ethpb.SignedValidatorRegistrationV1, 0)
 	for i := 0; i < len(reg); i++ {
 		r := reg[i]
-<<<<<<< HEAD
 		//nx, exists := s.cfg.headFetcher.HeadPublicKeyToValidatorIndex(bytesutil.ToBytes48(r.Message.Pubkey))
 		//if !exists {
 		//	// we want to allow validators to set up keys that haven't been added to the beaconstate validator list yet,
@@ -143,20 +141,6 @@
 		msgs = append(msgs, r.Message)
 		valid = append(valid, r)
 	}
-
-=======
-		nx, exists := s.cfg.headFetcher.HeadPublicKeyToValidatorIndex(bytesutil.ToBytes48(r.Message.Pubkey))
-		if !exists {
-			// we want to allow validators to set up keys that haven't been added to the beaconstate validator list yet,
-			// so we should tolerate keys that do not seem to be valid by skipping past them.
-			log.Warnf("Skipping validator registration for pubkey=%#x - not in current validator set.", r.Message.Pubkey)
-			continue
-		}
-		idxs = append(idxs, nx)
-		msgs = append(msgs, r.Message)
-		valid = append(valid, r)
-	}
->>>>>>> b3c3b207
 	if err := s.c.RegisterValidator(ctx, valid); err != nil {
 		return errors.Wrap(err, "could not register validator(s)")
 	}
