// Package kv includes a key-value store implementation
// of an attestation cache used to satisfy important use-cases
// such as aggregation in a beacon node runtime.
package kv

import (
	"sync"
	"time"

	"github.com/patrickmn/go-cache"
	"github.com/prysmaticlabs/prysm/v5/config/params"
	"github.com/prysmaticlabs/prysm/v5/consensus-types/interfaces"
	"github.com/prysmaticlabs/prysm/v5/crypto/hash"
)

var hashFn = hash.Proto

// AttCaches defines the caches used to satisfy attestation pool interface.
// These caches are KV store for various attestations
// such are unaggregated, aggregated or attestations within a block.
type AttCaches struct {
	aggregatedAttLock  sync.RWMutex
<<<<<<< HEAD
	aggregatedAtt      map[[32]byte][]interfaces.Attestation
	unAggregateAttLock sync.RWMutex
	unAggregatedAtt    map[[32]byte]interfaces.Attestation
	forkchoiceAttLock  sync.RWMutex
	forkchoiceAtt      map[[32]byte]interfaces.Attestation
	blockAttLock       sync.RWMutex
	blockAtt           map[[32]byte][]interfaces.Attestation
=======
	aggregatedAtt      map[[32]byte][]ethpb.Att
	unAggregateAttLock sync.RWMutex
	unAggregatedAtt    map[[32]byte]ethpb.Att
	forkchoiceAttLock  sync.RWMutex
	forkchoiceAtt      map[[32]byte]ethpb.Att
	blockAttLock       sync.RWMutex
	blockAtt           map[[32]byte][]ethpb.Att
>>>>>>> ba43e2e4
	seenAtt            *cache.Cache
}

// NewAttCaches initializes a new attestation pool consists of multiple KV store in cache for
// various kind of attestations.
func NewAttCaches() *AttCaches {
	secsInEpoch := time.Duration(params.BeaconConfig().SlotsPerEpoch.Mul(params.BeaconConfig().SecondsPerSlot))
	c := cache.New(secsInEpoch*time.Second, 2*secsInEpoch*time.Second)
	pool := &AttCaches{
<<<<<<< HEAD
		unAggregatedAtt: make(map[[32]byte]interfaces.Attestation),
		aggregatedAtt:   make(map[[32]byte][]interfaces.Attestation),
		forkchoiceAtt:   make(map[[32]byte]interfaces.Attestation),
		blockAtt:        make(map[[32]byte][]interfaces.Attestation),
=======
		unAggregatedAtt: make(map[[32]byte]ethpb.Att),
		aggregatedAtt:   make(map[[32]byte][]ethpb.Att),
		forkchoiceAtt:   make(map[[32]byte]ethpb.Att),
		blockAtt:        make(map[[32]byte][]ethpb.Att),
>>>>>>> ba43e2e4
		seenAtt:         c,
	}

	return pool
}<|MERGE_RESOLUTION|>--- conflicted
+++ resolved
@@ -20,15 +20,6 @@
 // such are unaggregated, aggregated or attestations within a block.
 type AttCaches struct {
 	aggregatedAttLock  sync.RWMutex
-<<<<<<< HEAD
-	aggregatedAtt      map[[32]byte][]interfaces.Attestation
-	unAggregateAttLock sync.RWMutex
-	unAggregatedAtt    map[[32]byte]interfaces.Attestation
-	forkchoiceAttLock  sync.RWMutex
-	forkchoiceAtt      map[[32]byte]interfaces.Attestation
-	blockAttLock       sync.RWMutex
-	blockAtt           map[[32]byte][]interfaces.Attestation
-=======
 	aggregatedAtt      map[[32]byte][]ethpb.Att
 	unAggregateAttLock sync.RWMutex
 	unAggregatedAtt    map[[32]byte]ethpb.Att
@@ -36,7 +27,6 @@
 	forkchoiceAtt      map[[32]byte]ethpb.Att
 	blockAttLock       sync.RWMutex
 	blockAtt           map[[32]byte][]ethpb.Att
->>>>>>> ba43e2e4
 	seenAtt            *cache.Cache
 }
 
@@ -46,17 +36,10 @@
 	secsInEpoch := time.Duration(params.BeaconConfig().SlotsPerEpoch.Mul(params.BeaconConfig().SecondsPerSlot))
 	c := cache.New(secsInEpoch*time.Second, 2*secsInEpoch*time.Second)
 	pool := &AttCaches{
-<<<<<<< HEAD
-		unAggregatedAtt: make(map[[32]byte]interfaces.Attestation),
-		aggregatedAtt:   make(map[[32]byte][]interfaces.Attestation),
-		forkchoiceAtt:   make(map[[32]byte]interfaces.Attestation),
-		blockAtt:        make(map[[32]byte][]interfaces.Attestation),
-=======
 		unAggregatedAtt: make(map[[32]byte]ethpb.Att),
 		aggregatedAtt:   make(map[[32]byte][]ethpb.Att),
 		forkchoiceAtt:   make(map[[32]byte]ethpb.Att),
 		blockAtt:        make(map[[32]byte][]ethpb.Att),
->>>>>>> ba43e2e4
 		seenAtt:         c,
 	}
 
