package kv

import (
	"github.com/pkg/errors"
	"github.com/prysmaticlabs/prysm/v5/consensus-types/interfaces"
)

// SaveBlockAttestation saves an block attestation in cache.
<<<<<<< HEAD
func (c *AttCaches) SaveBlockAttestation(att interfaces.Attestation) error {
=======
func (c *AttCaches) SaveBlockAttestation(att ethpb.Att) error {
>>>>>>> d04eca4d
	if att == nil {
		return nil
	}
	r, err := hashFn(att.GetData())
	if err != nil {
		return errors.Wrap(err, "could not tree hash attestation")
	}

	c.blockAttLock.Lock()
	defer c.blockAttLock.Unlock()
	atts, ok := c.blockAtt[r]
	if !ok {
<<<<<<< HEAD
		atts = make([]interfaces.Attestation, 0, 1)
=======
		atts = make([]ethpb.Att, 0, 1)
>>>>>>> d04eca4d
	}

	// Ensure that this attestation is not already fully contained in an existing attestation.
	for _, a := range atts {
		if c, err := a.GetAggregationBits().Contains(att.GetAggregationBits()); err != nil {
			return err
		} else if c {
			return nil
		}
	}

<<<<<<< HEAD
	c.blockAtt[r] = append(atts, interfaces.CopyAttestation(att))
=======
	c.blockAtt[r] = append(atts, att.Copy())
>>>>>>> d04eca4d

	return nil
}

// BlockAttestations returns the block attestations in cache.
<<<<<<< HEAD
func (c *AttCaches) BlockAttestations() []interfaces.Attestation {
	atts := make([]interfaces.Attestation, 0)
=======
func (c *AttCaches) BlockAttestations() []ethpb.Att {
	atts := make([]ethpb.Att, 0)
>>>>>>> d04eca4d

	c.blockAttLock.RLock()
	defer c.blockAttLock.RUnlock()
	for _, att := range c.blockAtt {
		atts = append(atts, att...)
	}

	return atts
}

// DeleteBlockAttestation deletes a block attestation in cache.
<<<<<<< HEAD
func (c *AttCaches) DeleteBlockAttestation(att interfaces.Attestation) error {
=======
func (c *AttCaches) DeleteBlockAttestation(att ethpb.Att) error {
>>>>>>> d04eca4d
	if att == nil {
		return nil
	}
	r, err := hashFn(att.GetData())
	if err != nil {
		return errors.Wrap(err, "could not tree hash attestation")
	}

	c.blockAttLock.Lock()
	defer c.blockAttLock.Unlock()
	delete(c.blockAtt, r)

	return nil
}<|MERGE_RESOLUTION|>--- conflicted
+++ resolved
@@ -6,11 +6,7 @@
 )
 
 // SaveBlockAttestation saves an block attestation in cache.
-<<<<<<< HEAD
-func (c *AttCaches) SaveBlockAttestation(att interfaces.Attestation) error {
-=======
 func (c *AttCaches) SaveBlockAttestation(att ethpb.Att) error {
->>>>>>> d04eca4d
 	if att == nil {
 		return nil
 	}
@@ -23,11 +19,7 @@
 	defer c.blockAttLock.Unlock()
 	atts, ok := c.blockAtt[r]
 	if !ok {
-<<<<<<< HEAD
-		atts = make([]interfaces.Attestation, 0, 1)
-=======
 		atts = make([]ethpb.Att, 0, 1)
->>>>>>> d04eca4d
 	}
 
 	// Ensure that this attestation is not already fully contained in an existing attestation.
@@ -39,23 +31,14 @@
 		}
 	}
 
-<<<<<<< HEAD
-	c.blockAtt[r] = append(atts, interfaces.CopyAttestation(att))
-=======
 	c.blockAtt[r] = append(atts, att.Copy())
->>>>>>> d04eca4d
 
 	return nil
 }
 
 // BlockAttestations returns the block attestations in cache.
-<<<<<<< HEAD
-func (c *AttCaches) BlockAttestations() []interfaces.Attestation {
-	atts := make([]interfaces.Attestation, 0)
-=======
 func (c *AttCaches) BlockAttestations() []ethpb.Att {
 	atts := make([]ethpb.Att, 0)
->>>>>>> d04eca4d
 
 	c.blockAttLock.RLock()
 	defer c.blockAttLock.RUnlock()
@@ -67,11 +50,7 @@
 }
 
 // DeleteBlockAttestation deletes a block attestation in cache.
-<<<<<<< HEAD
-func (c *AttCaches) DeleteBlockAttestation(att interfaces.Attestation) error {
-=======
 func (c *AttCaches) DeleteBlockAttestation(att ethpb.Att) error {
->>>>>>> d04eca4d
 	if att == nil {
 		return nil
 	}
