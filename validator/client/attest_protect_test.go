package client

import (
	"context"
	"testing"

	"github.com/golang/mock/gomock"
	types "github.com/prysmaticlabs/eth2-types"
	"github.com/prysmaticlabs/prysm/config/features"
	"github.com/prysmaticlabs/prysm/encoding/bytesutil"
	ethpb "github.com/prysmaticlabs/prysm/proto/prysm/v1alpha1"
<<<<<<< HEAD
	"github.com/prysmaticlabs/prysm/shared/bytesutil"
	"github.com/prysmaticlabs/prysm/shared/featureconfig"
	"github.com/prysmaticlabs/prysm/shared/testutil/require"
)

func Test_slashableAttestationCheck(t *testing.T) {
	config := &featureconfig.Flags{
		RemoteSlasherProtection: true,
=======
	"github.com/prysmaticlabs/prysm/testing/require"
	mockSlasher "github.com/prysmaticlabs/prysm/validator/testing"
)

func Test_slashableAttestationCheck(t *testing.T) {
	config := &features.Flags{
		SlasherProtection: true,
>>>>>>> 57f965df
	}
	reset := features.InitWithReset(config)
	defer reset()
	validator, m, validatorKey, finish := setup(t)
	defer finish()
	pubKey := [48]byte{}
	copy(pubKey[:], validatorKey.PublicKey().Marshal())
	att := &ethpb.IndexedAttestation{
		AttestingIndices: []uint64{1, 2},
		Data: &ethpb.AttestationData{
			Slot:            5,
			CommitteeIndex:  2,
			BeaconBlockRoot: bytesutil.PadTo([]byte("great block"), 32),
			Source: &ethpb.Checkpoint{
				Epoch: 4,
				Root:  bytesutil.PadTo([]byte("good source"), 32),
			},
			Target: &ethpb.Checkpoint{
				Epoch: 10,
				Root:  bytesutil.PadTo([]byte("good target"), 32),
			},
		},
	}

	m.slasherClient.EXPECT().IsSlashableAttestation(
		gomock.Any(), // ctx
		gomock.Any(),
	).Return(&ethpb.AttesterSlashingResponse{AttesterSlashings: []*ethpb.AttesterSlashing{{
		Attestation_1: &ethpb.IndexedAttestation{},
		Attestation_2: &ethpb.IndexedAttestation{},
	}}}, nil /*err*/)

	err := validator.slashableAttestationCheck(context.Background(), att, pubKey, [32]byte{1})
	require.ErrorContains(t, failedPostAttSignExternalErr, err)

	m.slasherClient.EXPECT().IsSlashableAttestation(
		gomock.Any(), // ctx
		gomock.Any(),
	).Return(&ethpb.AttesterSlashingResponse{}, nil /*err*/)

	err = validator.slashableAttestationCheck(context.Background(), att, pubKey, [32]byte{1})
	require.NoError(t, err, "Expected allowed attestation not to throw error")
}

func Test_slashableAttestationCheck_UpdatesLowestSignedEpochs(t *testing.T) {
<<<<<<< HEAD
	config := &featureconfig.Flags{
		RemoteSlasherProtection: true,
=======
	config := &features.Flags{
		SlasherProtection: true,
>>>>>>> 57f965df
	}
	reset := features.InitWithReset(config)
	defer reset()
	validator, m, validatorKey, finish := setup(t)
	defer finish()
	ctx := context.Background()
	pubKey := [48]byte{}
	copy(pubKey[:], validatorKey.PublicKey().Marshal())
	att := &ethpb.IndexedAttestation{
		AttestingIndices: []uint64{1, 2},
		Data: &ethpb.AttestationData{
			Slot:            5,
			CommitteeIndex:  2,
			BeaconBlockRoot: bytesutil.PadTo([]byte("great block"), 32),
			Source: &ethpb.Checkpoint{
				Epoch: 4,
				Root:  bytesutil.PadTo([]byte("good source"), 32),
			},
			Target: &ethpb.Checkpoint{
				Epoch: 10,
				Root:  bytesutil.PadTo([]byte("good target"), 32),
			},
		},
	}

	m.slasherClient.EXPECT().IsSlashableAttestation(
		gomock.Any(), // ctx
		gomock.Any(),
	).Return(&ethpb.AttesterSlashingResponse{}, nil /*err*/)

	m.validatorClient.EXPECT().DomainData(
		gomock.Any(), // ctx
		&ethpb.DomainRequest{Epoch: 10, Domain: []byte{1, 0, 0, 0}},
	).Return(&ethpb.DomainResponse{SignatureDomain: make([]byte, 32)}, nil /*err*/)
	_, sr, err := validator.getDomainAndSigningRoot(ctx, att.Data)
	require.NoError(t, err)

	err = validator.slashableAttestationCheck(context.Background(), att, pubKey, sr)
	require.NoError(t, err)
	differentSigningRoot := [32]byte{2}

	err = validator.slashableAttestationCheck(context.Background(), att, pubKey, differentSigningRoot)
	require.ErrorContains(t, "could not sign attestation", err)

	e, exists, err := validator.db.LowestSignedSourceEpoch(context.Background(), pubKey)
	require.NoError(t, err)
	require.Equal(t, true, exists)
	require.Equal(t, types.Epoch(4), e)
	e, exists, err = validator.db.LowestSignedTargetEpoch(context.Background(), pubKey)
	require.NoError(t, err)
	require.Equal(t, true, exists)
	require.Equal(t, types.Epoch(10), e)
}

func Test_slashableAttestationCheck_OK(t *testing.T) {
<<<<<<< HEAD
	config := &featureconfig.Flags{
		RemoteSlasherProtection: true,
=======
	config := &features.Flags{
		SlasherProtection: false,
>>>>>>> 57f965df
	}
	reset := features.InitWithReset(config)
	defer reset()
	ctx := context.Background()
	validator, mocks, _, finish := setup(t)
	defer finish()
	att := &ethpb.IndexedAttestation{
		AttestingIndices: []uint64{1, 2},
		Data: &ethpb.AttestationData{
			Slot:            5,
			CommitteeIndex:  2,
			BeaconBlockRoot: []byte("great block"),
			Source: &ethpb.Checkpoint{
				Epoch: 4,
				Root:  []byte("good source"),
			},
			Target: &ethpb.Checkpoint{
				Epoch: 10,
				Root:  []byte("good target"),
			},
		},
	}
	sr := [32]byte{1}
	fakePubkey := bytesutil.ToBytes48([]byte("test"))

	mocks.slasherClient.EXPECT().IsSlashableAttestation(
		gomock.Any(), // ctx
		gomock.Any(),
	).Return(&ethpb.AttesterSlashingResponse{}, nil /*err*/)

	err := validator.slashableAttestationCheck(ctx, att, fakePubkey, sr)
	require.NoError(t, err, "Expected allowed attestation not to throw error")
}

func Test_slashableAttestationCheck_GenesisEpoch(t *testing.T) {
<<<<<<< HEAD
	config := &featureconfig.Flags{
		RemoteSlasherProtection: true,
=======
	config := &features.Flags{
		SlasherProtection: false,
>>>>>>> 57f965df
	}
	reset := features.InitWithReset(config)
	defer reset()
	ctx := context.Background()
	validator, mocks, _, finish := setup(t)
	defer finish()
	att := &ethpb.IndexedAttestation{
		AttestingIndices: []uint64{1, 2},
		Data: &ethpb.AttestationData{
			Slot:            5,
			CommitteeIndex:  2,
			BeaconBlockRoot: bytesutil.PadTo([]byte("great block root"), 32),
			Source: &ethpb.Checkpoint{
				Epoch: 0,
				Root:  bytesutil.PadTo([]byte("great root"), 32),
			},
			Target: &ethpb.Checkpoint{
				Epoch: 0,
				Root:  bytesutil.PadTo([]byte("great root"), 32),
			},
		},
	}

	mocks.slasherClient.EXPECT().IsSlashableAttestation(
		gomock.Any(), // ctx
		gomock.Any(),
	).Return(&ethpb.AttesterSlashingResponse{}, nil /*err*/)

	fakePubkey := bytesutil.ToBytes48([]byte("test"))
	err := validator.slashableAttestationCheck(ctx, att, fakePubkey, [32]byte{})
	require.NoError(t, err, "Expected allowed attestation not to throw error")
	e, exists, err := validator.db.LowestSignedSourceEpoch(context.Background(), fakePubkey)
	require.NoError(t, err)
	require.Equal(t, true, exists)
	require.Equal(t, types.Epoch(0), e)
	e, exists, err = validator.db.LowestSignedTargetEpoch(context.Background(), fakePubkey)
	require.NoError(t, err)
	require.Equal(t, true, exists)
	require.Equal(t, types.Epoch(0), e)
}<|MERGE_RESOLUTION|>--- conflicted
+++ resolved
@@ -9,24 +9,12 @@
 	"github.com/prysmaticlabs/prysm/config/features"
 	"github.com/prysmaticlabs/prysm/encoding/bytesutil"
 	ethpb "github.com/prysmaticlabs/prysm/proto/prysm/v1alpha1"
-<<<<<<< HEAD
-	"github.com/prysmaticlabs/prysm/shared/bytesutil"
-	"github.com/prysmaticlabs/prysm/shared/featureconfig"
-	"github.com/prysmaticlabs/prysm/shared/testutil/require"
-)
-
-func Test_slashableAttestationCheck(t *testing.T) {
-	config := &featureconfig.Flags{
-		RemoteSlasherProtection: true,
-=======
 	"github.com/prysmaticlabs/prysm/testing/require"
-	mockSlasher "github.com/prysmaticlabs/prysm/validator/testing"
 )
 
 func Test_slashableAttestationCheck(t *testing.T) {
 	config := &features.Flags{
-		SlasherProtection: true,
->>>>>>> 57f965df
+		RemoteSlasherProtection: true,
 	}
 	reset := features.InitWithReset(config)
 	defer reset()
@@ -72,13 +60,8 @@
 }
 
 func Test_slashableAttestationCheck_UpdatesLowestSignedEpochs(t *testing.T) {
-<<<<<<< HEAD
-	config := &featureconfig.Flags{
+	config := &features.Flags{
 		RemoteSlasherProtection: true,
-=======
-	config := &features.Flags{
-		SlasherProtection: true,
->>>>>>> 57f965df
 	}
 	reset := features.InitWithReset(config)
 	defer reset()
@@ -134,13 +117,8 @@
 }
 
 func Test_slashableAttestationCheck_OK(t *testing.T) {
-<<<<<<< HEAD
-	config := &featureconfig.Flags{
+	config := &features.Flags{
 		RemoteSlasherProtection: true,
-=======
-	config := &features.Flags{
-		SlasherProtection: false,
->>>>>>> 57f965df
 	}
 	reset := features.InitWithReset(config)
 	defer reset()
@@ -176,13 +154,8 @@
 }
 
 func Test_slashableAttestationCheck_GenesisEpoch(t *testing.T) {
-<<<<<<< HEAD
-	config := &featureconfig.Flags{
+	config := &features.Flags{
 		RemoteSlasherProtection: true,
-=======
-	config := &features.Flags{
-		SlasherProtection: false,
->>>>>>> 57f965df
 	}
 	reset := features.InitWithReset(config)
 	defer reset()
