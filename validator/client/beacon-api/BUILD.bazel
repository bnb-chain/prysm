--- conflicted
+++ resolved
@@ -140,10 +140,7 @@
         "@com_github_pkg_errors//:go_default_library",
         "@org_golang_google_protobuf//types/known/emptypb:go_default_library",
         "@org_golang_google_protobuf//types/known/timestamppb:go_default_library",
-<<<<<<< HEAD
+        "@org_uber_go_mock//gomock:go_default_library",
         "@org_golang_google_protobuf//types/known/wrapperspb:go_default_library",
-=======
-        "@org_uber_go_mock//gomock:go_default_library",
->>>>>>> acdbf7c4
     ],
 )