--- conflicted
+++ resolved
@@ -63,16 +63,12 @@
 	reg *ethpb.ValidatorRegistrationV1,
 ) ([]byte, error) {
 
-<<<<<<< HEAD
-	d, err := signing.ComputeDomain(params.BeaconConfig().DomainApplicationBuilder, nil, nil)
-=======
 	// Per spec, we want the fork version and genesis validator to be nil.
 	// Which is genesis value and zero by default.
 	d, err := signing.ComputeDomain(
 		params.BeaconConfig().DomainApplicationBuilder,
 		nil, /* fork version */
 		nil /* genesis val root */)
->>>>>>> b3c3b207
 	if err != nil {
 		return nil, err
 	}
